/*******************************************************************************
 * Copyright (c) 2020, 2021 Red Hat, IBM Corporation and others.
 *
 * Licensed under the Apache License, Version 2.0 (the "License");
 * you may not use this file except in compliance with the License.
 * You may obtain a copy of the License at
 *
 *    http://www.apache.org/licenses/LICENSE-2.0
 *
 * Unless required by applicable law or agreed to in writing, software
 * distributed under the License is distributed on an "AS IS" BASIS,
 * WITHOUT WARRANTIES OR CONDITIONS OF ANY KIND, either express or implied.
 * See the License for the specific language governing permissions and
 * limitations under the License.
 *******************************************************************************/
package com.autotune.analyzer.deployment;

import com.autotune.analyzer.application.ApplicationServiceStack;
import com.autotune.analyzer.application.Tunable;
import com.autotune.analyzer.datasource.DataSource;
import com.autotune.analyzer.datasource.DataSourceFactory;
import com.autotune.analyzer.exceptions.InvalidBoundsException;
import com.autotune.analyzer.exceptions.InvalidValueException;
import com.autotune.analyzer.exceptions.MonitoringAgentNotFoundException;
import com.autotune.analyzer.exceptions.MonitoringAgentNotSupportedException;
import com.autotune.analyzer.k8sObjects.*;
import com.autotune.analyzer.utils.AnalyzerConstants;
import com.autotune.analyzer.utils.AnalyzerErrorConstants;
import com.autotune.analyzer.variables.Variables;
import io.fabric8.kubernetes.api.model.Container;
import io.fabric8.kubernetes.api.model.ObjectMeta;
import io.fabric8.kubernetes.api.model.Pod;
import io.fabric8.kubernetes.api.model.PodList;
import io.fabric8.kubernetes.api.model.apps.Deployment;
import io.fabric8.kubernetes.api.model.apps.ReplicaSet;
import io.fabric8.kubernetes.api.model.apps.ReplicaSetList;
import io.fabric8.kubernetes.client.DefaultKubernetesClient;
import io.fabric8.kubernetes.client.KubernetesClient;
import io.fabric8.kubernetes.client.KubernetesClientException;
import io.fabric8.kubernetes.client.Watcher;
import io.fabric8.kubernetes.client.dsl.base.CustomResourceDefinitionContext;
import org.json.JSONArray;
import org.json.JSONException;
import org.json.JSONObject;
import org.slf4j.Logger;
import org.slf4j.LoggerFactory;

import java.io.IOException;
import java.net.MalformedURLException;
import java.util.ArrayList;
import java.util.HashMap;
import java.util.List;
import java.util.Map;

import static com.autotune.analyzer.Experimentator.startExperiment;
import static com.autotune.analyzer.utils.AnalyzerConstants.POD_TEMPLATE_HASH;

/**
 * Maintains information about the Autotune resources deployed in the cluster
 */
public class AutotuneDeployment
{
	/**
	 * Key: Name of autotuneObject
	 * Value: AutotuneObject instance matching the name
	 */
	public static Map<String, AutotuneObject> autotuneObjectMap = new HashMap<>();
	public static Map<String, AutotuneConfig> autotuneConfigMap = new HashMap<>();

	/**
	 * Outer map:
	 * Key: Name of autotune Object
	 *
	 * Inner map:
	 * Key: Name of application
	 * Value: ApplicationServiceStack instance for the application.
	 */
	public static Map<String, Map<String, ApplicationServiceStack>> applicationServiceStackMap = new HashMap<>();

	private static final Logger LOGGER = LoggerFactory.getLogger(AutotuneDeployment.class);

	/**
	 * Get Autotune objects from kubernetes, and watch for any additions, modifications or deletions.
	 * Add obtained autotune objects to map and match autotune object with pods.
	 *
	 * @param autotuneDeployment
	 * @throws IOException if unable to get Kubernetes config
	 */
	public static void getAutotuneObjects(final AutotuneDeployment autotuneDeployment) throws IOException {
		KubernetesClient client = new DefaultKubernetesClient();

		/* Watch for events (additions, modifications or deletions) of autotune objects */
		Watcher<String> autotuneObjectWatcher = new Watcher<>() {
			@Override
			public void eventReceived(Action action, String resource) {
				AutotuneObject autotuneObject = null;

				switch (action.toString().toUpperCase()) {
					case "ADDED":
						autotuneObject = autotuneDeployment.getAutotuneObject(resource);
						if (autotuneObject != null) {
<<<<<<< HEAD
							addAutotuneObject(autotuneObject, autotuneDeployment, client);
=======
							addAutotuneObject(autotuneObject, client);
>>>>>>> a4feca64
							String autotuneObjectStr = autotuneObject.getExperimentName();
							// Each AutotuneObject can affect multiple applicationServiceStacks (micro services)
							// For each of these applicationServiceStacks, we need to start the experiments

							if (applicationServiceStackMap.get(autotuneObjectStr) != null) {
								for (String applicationServiceStackName : applicationServiceStackMap.get(autotuneObjectStr).keySet()) {
									ApplicationServiceStack applicationServiceStack = applicationServiceStackMap.get(autotuneObjectStr).get(applicationServiceStackName);
									startExperiment(autotuneObject, applicationServiceStack);
								}
								LOGGER.info("Added autotune object " + autotuneObject.getExperimentName());
							} else {
								LOGGER.info("autotune object " + autotuneObject.getExperimentName() + " not added as no related deployments found!");
							}
						}
						break;
					case "MODIFIED":
						autotuneObject = autotuneDeployment.getAutotuneObject(resource);
						if (autotuneObject != null) {
							// Check if any of the values have changed from the existing object in the map
							if (autotuneObjectMap.get(autotuneObject.getExperimentName()).getExperimentId() != autotuneObject.getExperimentId()) {
								deleteExistingAutotuneObject(resource);
<<<<<<< HEAD
								addAutotuneObject(autotuneObject, autotuneDeployment, client);
=======
								addAutotuneObject(autotuneObject, client);
>>>>>>> a4feca64

								String autotuneObjectStr = autotuneObject.getExperimentId();
								// Each AutotuneObject can affect multiple applicationServiceStacks (micro services)
								// For each of these applicationServiceStacks, we need to restart the experiments
								for (String applicationServiceStackName : applicationServiceStackMap.get(autotuneObjectStr).keySet()) {
									ApplicationServiceStack applicationServiceStack = applicationServiceStackMap.get(autotuneObjectStr).get(applicationServiceStackName);
								}

								LOGGER.info("Modified autotune object {}", autotuneObject.getExperimentName());
							}
						}
						break;
					case "DELETED":
						deleteExistingAutotuneObject(resource);
					default:
						break;
				}
			}

			@Override
			public void onClose(KubernetesClientException e) { }
		};

		Watcher<String> autotuneConfigWatcher = new Watcher<>() {
			@Override
			public void eventReceived(Action action, String resource) {
				AutotuneConfig autotuneConfig = null;

				switch (action.toString().toUpperCase()) {
					case "ADDED":
						autotuneConfig = getAutotuneConfig(resource, client, KubernetesContexts.getAutotuneVariableContext());
						if (autotuneConfig != null) {
							autotuneConfigMap.put(autotuneConfig.getName(), autotuneConfig);
							LOGGER.info("Added autotuneconfig " + autotuneConfig.getName());
							addLayerInfo(autotuneConfig, null);
						}
						break;
					case "MODIFIED":
						autotuneConfig = getAutotuneConfig(resource, client, KubernetesContexts.getAutotuneVariableContext());
						if (autotuneConfig != null) {
							deleteExistingConfig(resource);
							autotuneConfigMap.put(autotuneConfig.getName(), autotuneConfig);
							LOGGER.info("Added modified autotuneconfig " + autotuneConfig.getName());
							addLayerInfo(autotuneConfig, null);
						}
						break;
					case "DELETED":
						deleteExistingConfig(resource);
					default:
						break;
				}
			}

			@Override
			public void onClose(KubernetesClientException e) { }
		};

		/* Register custom watcher for autotune object and autotuneconfig object*/
		client.customResource(KubernetesContexts.getAutotuneCrdContext()).watch(autotuneObjectWatcher);
		client.customResource(KubernetesContexts.getAutotuneConfigContext()).watch(autotuneConfigWatcher);
	}

	/**
	 * Add autotuneobject to monitoring map and match pods and autotuneconfigs
	 * @param autotuneObject
	 * @param client
	 */
	private static void addAutotuneObject(AutotuneObject autotuneObject, AutotuneDeployment autotuneDeployment, KubernetesClient client) {
		autotuneObjectMap.put(autotuneObject.getExperimentName(), autotuneObject);
		System.out.println("Autotune Object: " + autotuneObject.getExperimentName() + ": Finding Layers");
		matchPodsToAutotuneObject(autotuneObject, client);

		for (String autotuneConfig : autotuneConfigMap.keySet()) {
			addLayerInfo(autotuneConfigMap.get(autotuneConfig), autotuneObject);
		}
	}

	/**
	 * Delete autotuneobject that's currently monitored
	 * @param autotuneObject
	 */
	private static void deleteExistingAutotuneObject(String autotuneObject) {
		JSONObject autotuneObjectJson = new JSONObject(autotuneObject);
		String name = autotuneObjectJson.getJSONObject(AnalyzerConstants.AutotuneObjectConstants.METADATA)
				.optString(AnalyzerConstants.AutotuneObjectConstants.NAME);

		autotuneObjectMap.remove(name);
		applicationServiceStackMap.remove(name);
		LOGGER.info("Deleted autotune object {}", name);
	}

	/**
	 * Delete existing autotuneconfig in applications monitored by autotune
	 * @param resource JSON string of the autotuneconfig object
	 */
	private static void deleteExistingConfig(String resource) {
		JSONObject autotuneConfigJson = new JSONObject(resource);
		String configName = autotuneConfigJson.optString(AnalyzerConstants.AutotuneConfigConstants.LAYER_NAME);

		LOGGER.info("AutotuneConfig " + configName + " removed from autotune monitoring");
		// Remove from collection of autotuneconfigs in map
		autotuneConfigMap.remove(configName);

		// Remove autotuneconfig for all applications monitored
		for (String autotuneObject : applicationServiceStackMap.keySet()) {
			for (String applicationServiceStackName : applicationServiceStackMap.get(autotuneObject).keySet()) {
				ApplicationServiceStack applicationServiceStack = applicationServiceStackMap.get(autotuneObject).get(applicationServiceStackName);
				applicationServiceStack.getApplicationServiceStackLayers().remove(configName);
			}
		}
	}

	/**
	 * Get map of pods matching the autotune object using the labels.
	 *
	 * @param autotuneObject
	 * @param client KubernetesClient to get pods in cluster
	 */
	private static void matchPodsToAutotuneObject(AutotuneObject autotuneObject, KubernetesClient client) {
		try {
			String userLabelKey = autotuneObject.getSelectorInfo().getMatchLabel();
			String userLabelValue = autotuneObject.getSelectorInfo().getMatchLabelValue();

			String namespace = autotuneObject.getNamespace();
			PodList podList = client.pods().inNamespace(namespace).withLabel(userLabelKey, userLabelValue).list();
			if (podList.getItems().isEmpty()) {
				// TODO: No matching pods with the userLabelKey found, need to warn the user.
				return;
			}

			// We now have a list of pods. Get the stack (ie docker image) for each pod.
			// Add the unique set of stacks and create an ApplicationServiceStack object for each.
			for (Pod pod : podList.getItems()) {
				ObjectMeta podMetadata = pod.getMetadata();
				String podTemplateHash = podMetadata.getLabels().get(POD_TEMPLATE_HASH);
				String status = pod.getStatus().getPhase();
				// We want to find the deployment name for this pod.
				// To find that we first find the replicaset corresponding to the pod template hash
				// Replicaset name is of the form 'deploymentName-podTemplateHash'
				// So to get the deployment name we remove the '-podTemplateHash' from the Replicaset name
				ReplicaSetList replicaSetList = client.apps().replicaSets().inNamespace(namespace).withLabel(POD_TEMPLATE_HASH, podTemplateHash).list();
<<<<<<< HEAD
=======
				if (replicaSetList.getItems().isEmpty()) {
					// TODO: No matching pods with the userLabelKey found, need to warn the user.
					return;
				}
>>>>>>> a4feca64
				String deploymentName = null;
				for (ReplicaSet replicaSet : replicaSetList.getItems()) {
					String replicasetName = replicaSet.getMetadata().getName();
					StringBuilder podHashSb = new StringBuilder("-").append(podTemplateHash);
					deploymentName = replicasetName.replace(podHashSb.toString(), "");
					Deployment deployment = client.apps().deployments().inNamespace(namespace).withName(deploymentName).get();
					LOGGER.debug("Pod: " + podMetadata.getName()
							+ " podTemplateHash: " + podTemplateHash
							+ " replicasetName: " + replicasetName
							+ " deploymentName: " + deploymentName);
					if (deployment != null) {
						break;
					}
				}
<<<<<<< HEAD
				// Check docker image id for each container in the pod
=======
				// Check docker image name for each container in the pod
>>>>>>> a4feca64
				for (Container container : pod.getSpec().getContainers()) {
					String containerImageName = container.getImage();
					ApplicationServiceStack applicationServiceStack = new ApplicationServiceStack(containerImageName,
							podMetadata.getNamespace(),
							deploymentName,
							status);

					// If autotuneObject is already in the applicationServiceStack map, add the new stack
					if (applicationServiceStackMap.containsKey(autotuneObject.getExperimentName())) {
						// Add the stack, if the stack (docker image) is not already in the map
						if (!applicationServiceStackMap.get(autotuneObject.getExperimentName()).containsKey(containerImageName)) {
							applicationServiceStackMap.get(autotuneObject.getExperimentName()).put(containerImageName,
									applicationServiceStack);
						}
					} else {
						// Associate the autotuneObject to the applicationServiceStack
						Map<String, ApplicationServiceStack> innerMap = new HashMap<>();
						innerMap.put(containerImageName, applicationServiceStack);
						applicationServiceStackMap.put(autotuneObject.getExperimentName(), innerMap);
					}
				}
			}
		} catch (NullPointerException e) {
			e.printStackTrace();
<<<<<<< HEAD
			return;
=======
>>>>>>> a4feca64
		}
	}

	/**
	 * Add Autotune object to map of monitored objects.
	 *
	 * @param autotuneObjectJsonStr JSON string of the autotune object
	 */
	private static AutotuneObject getAutotuneObject(String autotuneObjectJsonStr) {
		try {
			JSONObject autotuneObjectJson = new JSONObject(autotuneObjectJsonStr);

			String name;
			String mode;
			SloInfo sloInfo;
			String namespace;
			SelectorInfo selectorInfo;

			JSONObject specJson = autotuneObjectJson.optJSONObject(AnalyzerConstants.AutotuneObjectConstants.SPEC);

			JSONObject sloJson = null;
			String slo_class = null;
			String direction = null;
			String objectiveFunction = null;
			String hpoAlgoImpl = null;
			if (specJson != null) {
				sloJson = specJson.optJSONObject(AnalyzerConstants.AutotuneObjectConstants.SLO);
				slo_class = sloJson.optString(AnalyzerConstants.AutotuneObjectConstants.SLO_CLASS);
				direction = sloJson.optString(AnalyzerConstants.AutotuneObjectConstants.DIRECTION);
				hpoAlgoImpl = sloJson.optString(AnalyzerConstants.AutotuneObjectConstants.HPO_ALGO_IMPL);
				objectiveFunction = sloJson.optString(AnalyzerConstants.AutotuneObjectConstants.OBJECTIVE_FUNCTION);
			}

			JSONArray functionVariables = new JSONArray();
			if (sloJson != null) {
				functionVariables = sloJson.getJSONArray(AnalyzerConstants.AutotuneObjectConstants.FUNCTION_VARIABLES);
			}
			ArrayList<Metric> metricArrayList = new ArrayList<>();

			for (Object functionVariableObj : functionVariables) {
				JSONObject functionVariableJson = (JSONObject) functionVariableObj;
				String variableName = functionVariableJson.optString(AnalyzerConstants.AutotuneObjectConstants.NAME);
				String query = functionVariableJson.optString(AnalyzerConstants.AutotuneObjectConstants.QUERY);
				String datasource = functionVariableJson.optString(AnalyzerConstants.AutotuneObjectConstants.DATASOURCE);
				String valueType = functionVariableJson.optString(AnalyzerConstants.AutotuneObjectConstants.VALUE_TYPE);

				Metric metric = new Metric(variableName,
						query,
						datasource,
						valueType);

				metricArrayList.add(metric);
			}

			// If the user has not specified hpoAlgoImpl, we use the default one.
			if (hpoAlgoImpl == null || hpoAlgoImpl.isEmpty()) {
				hpoAlgoImpl = AnalyzerConstants.AutotuneObjectConstants.DEFAULT_HPO_ALGO_IMPL;
			}

			sloInfo = new SloInfo(slo_class,
					objectiveFunction,
					direction,
					hpoAlgoImpl,
					metricArrayList);

			JSONObject selectorJson = null;
			if (specJson != null) {
				selectorJson = specJson.getJSONObject(AnalyzerConstants.AutotuneObjectConstants.SELECTOR);
			}

			assert selectorJson != null;
			String matchLabel = selectorJson.optString(AnalyzerConstants.AutotuneObjectConstants.MATCH_LABEL);
			String matchLabelValue = selectorJson.optString(AnalyzerConstants.AutotuneObjectConstants.MATCH_LABEL_VALUE);
			String matchRoute = selectorJson.optString(AnalyzerConstants.AutotuneObjectConstants.MATCH_ROUTE);
			String matchURI = selectorJson.optString(AnalyzerConstants.AutotuneObjectConstants.MATCH_URI);
			String matchService = selectorJson.optString(AnalyzerConstants.AutotuneObjectConstants.MATCH_SERVICE);

			selectorInfo = new SelectorInfo(matchLabel,
					matchLabelValue,
					matchRoute,
					matchURI,
					matchService);

			mode = specJson.optString(AnalyzerConstants.AutotuneObjectConstants.MODE);
			name = autotuneObjectJson.getJSONObject(AnalyzerConstants.AutotuneObjectConstants.METADATA)
					.optString(AnalyzerConstants.AutotuneObjectConstants.NAME);
			namespace = autotuneObjectJson.getJSONObject(AnalyzerConstants.AutotuneObjectConstants.METADATA)
					.optString(AnalyzerConstants.AutotuneObjectConstants.NAMESPACE);

			return new AutotuneObject(name,
					namespace,
					mode,
					sloInfo,
					selectorInfo
			);

		} catch (InvalidValueException | NullPointerException | JSONException e) {
			e.printStackTrace();
			return null;
		}
	}

	/**
	 * Parse AutotuneConfig JSON and create matching AutotuneConfig object
	 *
	 * @param autotuneConfigResource  The JSON file for the autotuneconfig resource in the cluster.
	 * @param client
	 * @param autotuneVariableContext
	 */
	@SuppressWarnings("unchecked")
	private static AutotuneConfig getAutotuneConfig(String autotuneConfigResource, KubernetesClient client, CustomResourceDefinitionContext autotuneVariableContext) {
		try {
			JSONObject autotuneConfigJson = new JSONObject(autotuneConfigResource);
			JSONObject presenceJson = autotuneConfigJson.optJSONObject(AnalyzerConstants.AutotuneConfigConstants.LAYER_PRESENCE);

			String presence = null;
			JSONArray layerPresenceQueryJson = null;
			JSONArray layerPresenceLabelJson = null;
			if (presenceJson != null) {
				presence = presenceJson.optString(AnalyzerConstants.AutotuneConfigConstants.PRESENCE);
				layerPresenceQueryJson = presenceJson.optJSONArray(AnalyzerConstants.AutotuneConfigConstants.QUERIES);
				layerPresenceLabelJson = presenceJson.optJSONArray(AnalyzerConstants.AutotuneConfigConstants.LABEL);
			}

			String name = autotuneConfigJson.getJSONObject(AnalyzerConstants.AutotuneConfigConstants.METADATA).optString(AnalyzerConstants.AutotuneConfigConstants.NAME);
			String namespace = autotuneConfigJson.getJSONObject(AnalyzerConstants.AutotuneConfigConstants.METADATA).optString(AnalyzerConstants.AutotuneConfigConstants.NAMESPACE);

			// Get the autotunequeryvariables for the current kubernetes environment
			ArrayList<Map<String, String>> queryVarList = null;
			try {
				Map<String, Object> envVariblesMap = client.customResource(autotuneVariableContext).get(namespace, AutotuneDeploymentInfo.getKubernetesType());
				queryVarList = (ArrayList<Map<String, String>>) envVariblesMap.get(AnalyzerConstants.AutotuneConfigConstants.QUERY_VARIABLES);
			} catch (Exception e) {
				LOGGER.error("Autotunequeryvariable and autotuneconfig {} not in the same namespace", name);
				return null;
			}

			String layerPresenceQueryStr = null;
			String layerPresenceKey = null;
<<<<<<< HEAD
			ArrayList<LayerPresenceQuery> layerPresenceQueries = new ArrayList<>();
			if (layerPresenceQueryJson != null) {
				for (Object query : layerPresenceQueryJson) {
					JSONObject queryJson = (JSONObject) query;
					String datasource = queryJson.getString(AnalyzerConstants.AutotuneConfigConstants.DATASOURCE);
					if (datasource.equalsIgnoreCase(AutotuneDeploymentInfo.getMonitoringAgent())) {
						layerPresenceQueryStr = queryJson.getString(AnalyzerConstants.AutotuneConfigConstants.QUERY);
						layerPresenceKey = queryJson.getString(AnalyzerConstants.AutotuneConfigConstants.KEY);
						// Replace the queryvariables in the query
						try {
							layerPresenceQueryStr = Variables.updateQueryWithVariables(null, null,
									layerPresenceQueryStr, queryVarList);
							LayerPresenceQuery layerPresenceQuery = new LayerPresenceQuery(datasource, layerPresenceQueryStr, layerPresenceKey);
							layerPresenceQueries.add(layerPresenceQuery);
						} catch (IOException | MonitoringAgentNotSupportedException e) {
							LOGGER.error("autotuneconfig {}: Unsupported Datasource: {}", name, datasource);
							return null;
						}
=======
			if (layerPresenceQueryJson != null) {
				JSONArray datasourceArray = layerPresenceQueryJson.getJSONArray(AnalyzerConstants.AutotuneConfigConstants.DATASOURCE);
				for (Object datasource : datasourceArray) {
					JSONObject datasourceJson = (JSONObject) datasource;
					if (datasourceJson.getString(AnalyzerConstants.AutotuneConfigConstants.NAME).equals(AutotuneDeploymentInfo.getMonitoringAgent())) {
						layerPresenceQuery = datasourceJson.getString(AnalyzerConstants.AutotuneConfigConstants.QUERY);
						layerPresenceKey = datasourceJson.getString(AnalyzerConstants.AutotuneConfigConstants.KEY);
						break;
>>>>>>> a4feca64
					}
				}
			}

			String layerPresenceLabel = null;
			String layerPresenceLabelValue = null;
			if (layerPresenceLabelJson != null) {
				for (Object label : layerPresenceLabelJson) {
					JSONObject labelJson = (JSONObject) label;
					layerPresenceLabel = labelJson.optString(AnalyzerConstants.AutotuneConfigConstants.NAME);
					layerPresenceLabelValue = labelJson.optString(AnalyzerConstants.AutotuneConfigConstants.VALUE);
				}
			}

			String layerName = autotuneConfigJson.optString(AnalyzerConstants.AutotuneConfigConstants.LAYER_NAME);
			String details = autotuneConfigJson.optString(AnalyzerConstants.AutotuneConfigConstants.DETAILS);
			int level = autotuneConfigJson.optInt(AnalyzerConstants.AutotuneConfigConstants.LAYER_LEVEL);
			JSONArray tunablesJsonArray = autotuneConfigJson.optJSONArray(AnalyzerConstants.AutotuneConfigConstants.TUNABLES);
			ArrayList<Tunable> tunableArrayList = new ArrayList<>();

			for (Object tunablesObject : tunablesJsonArray) {
				JSONObject tunableJson = (JSONObject) tunablesObject;
				JSONArray tunableQueriesArray = tunableJson.optJSONArray(AnalyzerConstants.AutotuneConfigConstants.QUERIES);

				// Store the datasource and query from the JSON in a map
				Map<String, String> queriesMap = new HashMap<>();
				if (tunableQueriesArray != null) {
					for (Object tunableQuery : tunableQueriesArray) {
						JSONObject tunableQueryObj = (JSONObject) tunableQuery;
						String datasource = tunableQueryObj.optString(AnalyzerConstants.AutotuneConfigConstants.DATASOURCE);
						String datasourceQuery = tunableQueryObj.optString(AnalyzerConstants.AutotuneConfigConstants.QUERY);

						try {
							datasourceQuery = Variables.updateQueryWithVariables(null, null,
									datasourceQuery, queryVarList);
						} catch (IOException ignored) { }

						queriesMap.put(datasource, datasourceQuery);
					}
				}

				String tunableName = tunableJson.optString(AnalyzerConstants.AutotuneConfigConstants.NAME);
				String tunableValueType = tunableJson.optString(AnalyzerConstants.AutotuneConfigConstants.VALUE_TYPE);
				String upperBound = tunableJson.optString(AnalyzerConstants.AutotuneConfigConstants.UPPER_BOUND);
				String lowerBound = tunableJson.optString(AnalyzerConstants.AutotuneConfigConstants.LOWER_BOUND);
				// Read in step from the tunable, set it to '1' if not specified.
				double step = tunableJson.optDouble(AnalyzerConstants.AutotuneConfigConstants.STEP, 1);

				ArrayList<String> sloClassList = new ArrayList<>();
				JSONArray sloClassJson = tunableJson.getJSONArray(AnalyzerConstants.AutotuneConfigConstants.SLO_CLASS);
				for (Object sloClassObject : sloClassJson) {
					String sloClass = (String) sloClassObject;
					sloClassList.add(sloClass);
				}

				Tunable tunable;
				try {
					tunable = new Tunable(tunableName, step, upperBound, lowerBound, tunableValueType, queriesMap, sloClassList, layerName);
					tunableArrayList.add(tunable);
				} catch (InvalidBoundsException e) {
					e.printStackTrace();
				}
			}

			return new AutotuneConfig(name,
					layerName,
					level,
					details,
					presence,
					layerPresenceQueries,
					layerPresenceLabel,
					layerPresenceLabelValue,
					tunableArrayList);
		} catch (JSONException | InvalidValueException | NullPointerException e) {
			e.printStackTrace();
			return null;
		}
	}

<<<<<<< HEAD
	private static void addLayerInfo(AutotuneConfig layer) {
		KubernetesClient client = new DefaultKubernetesClient();

=======
	/**
	 * This method adds the default (container) layer to all the monitored applications in the cluster
	 * If the autotuneObject is not null, then it adds the default layer only to stacks associated with that object.
	 *
	 * @param layer
	 * @param autotuneObject
	 */
	private static void addDefaultLayer(AutotuneConfig layer, AutotuneObject autotuneObject)  {
>>>>>>> a4feca64
		String presence = layer.getPresence();
		// Add to all monitored applications in the cluster
		if (presence.equals(AnalyzerConstants.PRESENCE_ALWAYS)) {
			if (autotuneObject == null) {
				for (String autotuneObjectKey : applicationServiceStackMap.keySet()) {
					for (String containerImageName : applicationServiceStackMap.get(autotuneObjectKey).keySet()) {
						ApplicationServiceStack applicationServiceStack = applicationServiceStackMap.get(autotuneObjectKey).get(containerImageName);
						addLayerInfoToApplication(applicationServiceStack, layer);
					}
				}
			} else {
				for (String containerImageName : applicationServiceStackMap.get(autotuneObject.getExperimentName()).keySet()) {
					ApplicationServiceStack applicationServiceStack = applicationServiceStackMap.get(autotuneObject.getExperimentName()).get(containerImageName);
					addLayerInfoToApplication(applicationServiceStack, layer);
				}
			}
		}
	}

	/**
	 * Check if a layer has a datasource query that validates its presence
	 *
	 * @param layer
	 * @param autotuneObject
	 */
	private static void addQueryLayer(AutotuneConfig layer, AutotuneObject autotuneObject)  {
		try {
			String layerPresenceQuery = layer.getLayerPresenceQuery();
			String layerPresenceKey = layer.getLayerPresenceKey();
			// Check if a layer has a datasource query that validates its presence
			if (layerPresenceQuery == null || layerPresenceQuery.isEmpty()) {
				return;
			}

<<<<<<< HEAD
		DataSource autotuneDataSource = null;
		try {
			autotuneDataSource = DataSourceFactory.getDataSource(AutotuneDeploymentInfo.getMonitoringAgent());
		} catch (MonitoringAgentNotFoundException e) {
			e.printStackTrace();
		}
		ArrayList<String> appsForAllQueries = new ArrayList<>();
		ArrayList<LayerPresenceQuery> layerPresenceQueries = layer.getLayerPresenceQueries();
		// Check if a layer has a datasource query that validates its presence
		if (layerPresenceQueries != null && !layerPresenceQueries.isEmpty()) {
			for (LayerPresenceQuery layerPresenceQuery : layerPresenceQueries) {
				try {
					// TODO: Check the datasource in the query is the same as the Autotune one
					ArrayList<String> apps = (ArrayList<String>) autotuneDataSource.getAppsForLayer(layerPresenceQuery.getLayerPresenceQuery(),
							layerPresenceQuery.getLayerPresenceKey());
					appsForAllQueries.addAll(apps);
				} catch (MalformedURLException | NullPointerException e) {
					LOGGER.error(AnalyzerErrorConstants.AutotuneConfigErrors.COULD_NOT_GET_LIST_OF_APPLICATIONS + layer.getName());
				}
			}
			if (!appsForAllQueries.isEmpty()) {
				// We now have a list of apps that have the label and the key specified by the user.
				// We now have to find the kubernetes objects corresponding to these apps
				// TODO: This query needs to be optimized to only check for pods in the right namespace
				PodList podList = client.pods().inAnyNamespace().list();
				for (String application : appsForAllQueries) {
=======
			DataSource dataSource = null;
			try {
				dataSource = DataSourceFactory.getDataSource(AutotuneDeploymentInfo.getMonitoringAgent());
			} catch (MonitoringAgentNotFoundException e) {
				e.printStackTrace();
			}

			ArrayList<String> apps = null;
			try {
				apps = (ArrayList<String>) dataSource.getAppsForLayer(layerPresenceQuery, layerPresenceKey);
			} catch (MalformedURLException | NullPointerException e) {
				LOGGER.info(AnalyzerErrorConstants.AutotuneConfigErrors.COULD_NOT_GET_LIST_OF_APPLICATIONS + layer.getName());
			}
			if (apps != null) {
				KubernetesClient client = new DefaultKubernetesClient();
				PodList podList = null;
				// We now have a list of apps that have the label and the key specified by the user.
				// We now have to find the kubernetes objects corresponding to these apps
				if (autotuneObject != null) {
					podList = client.pods().inNamespace(autotuneObject.getNamespace()).list();
				} else {
					podList = client.pods().inAnyNamespace().list();
				}
				if (podList == null) {
					// TODO: WARN User
					return;
				}
				for (String application : apps) {
>>>>>>> a4feca64
					List<Container> containers = null;
					for (Pod pod : podList.getItems()) {
						if (pod.getMetadata().getName().contains(application)) {
							// We found a POD that matches the app name, now get its containers
							containers = pod.getSpec().getContainers();
							break;
						}
					}
					// No containers were found that matched the applications, this is weird, log a warning
					if (containers == null) {
						LOGGER.warn("Could not find any PODs related to Application name: " + application);
						continue;
					}
					for (Container container : containers) {
						String containerImageName = container.getImage();
						if (autotuneObject != null) {
							// Add the layer info to the container image that should be already present in the applicationServiceStackMap.
							if (applicationServiceStackMap.get(autotuneObject.getExperimentName()).containsKey(containerImageName)) {
								addLayerInfoToApplication(applicationServiceStackMap.get(autotuneObject.getExperimentName()).get(containerImageName), layer);
							}
						} else {
							for (String autotuneObjectKey : applicationServiceStackMap.keySet()) {
								if (applicationServiceStackMap.get(autotuneObjectKey).containsKey(containerImageName)) {
									addLayerInfoToApplication(applicationServiceStackMap.get(autotuneObjectKey).get(containerImageName), layer);
								}
							}
						}
					}
				}
			} else {
				LOGGER.error(AnalyzerErrorConstants.AutotuneConfigErrors.COULD_NOT_GET_LIST_OF_APPLICATIONS + layer.getName());
			}
		} catch (Exception e) {
			e.printStackTrace();
		}
	}

<<<<<<< HEAD
		String layerPresenceLabel = layer.getLayerPresenceLabel();
		String layerPresenceLabelValue = layer.getLayerPresenceLabelValue();
		if (layerPresenceLabel != null) {
			PodList podList = client.pods().inAnyNamespace().withLabel(layerPresenceLabel).list();
			for (Pod pod : podList.getItems()) {
				if (pod.getMetadata().getLabels().get(layerPresenceLabel).equals(layerPresenceLabelValue)) {
=======
	/**
	 * Attach a newly added to the relevant stacks
	 * If the autotuneObject is null, try to find all the relevant stacks
	 * under observation currently and add the new layer.
	 *
	 * @param layer
	 * @param autotuneObject
	 */
	private static void addLayerInfo(AutotuneConfig layer, AutotuneObject autotuneObject) {
		// Add the default layer for all monitored pods
		addDefaultLayer(layer, autotuneObject);

		// Match layer presence queries if any
		addQueryLayer(layer, autotuneObject);

		try {
			String layerPresenceLabel = layer.getLayerPresenceLabel();
			String layerPresenceLabelValue = layer.getLayerPresenceLabelValue();
			if (layerPresenceLabel != null) {
				KubernetesClient client = new DefaultKubernetesClient();
				PodList podList = null;
				if (autotuneObject != null) {
					podList = client.pods().inNamespace(autotuneObject.getNamespace()).withLabel(layerPresenceLabel, layerPresenceLabelValue).list();
				} else {
					podList = client.pods().inAnyNamespace().withLabel(layerPresenceLabel, layerPresenceLabelValue).list();
				}

				if (podList.getItems().isEmpty()) {
					// TODO: WARN User
					return;
				}
				for (Pod pod : podList.getItems()) {
>>>>>>> a4feca64
					for (Container container : pod.getSpec().getContainers()) {
						String containerImageName = container.getImage();
						if (autotuneObject != null) {
							if (applicationServiceStackMap.get(autotuneObject.getExperimentName()).containsKey(containerImageName)) {
								addLayerInfoToApplication(applicationServiceStackMap.get(autotuneObject.getExperimentName()).get(containerImageName), layer);
							}
						} else {
							for (String autotuneObjectKey : applicationServiceStackMap.keySet()) {
								if (applicationServiceStackMap.get(autotuneObjectKey).containsKey(containerImageName)) {
									addLayerInfoToApplication(applicationServiceStackMap.get(autotuneObjectKey).get(containerImageName), layer);
								}
							}
						}
					}
				}
			}
		} catch (Exception e) {
			e.printStackTrace();
		}
	}

	/**
	 * Add layer, queries and tunables info to the autotuneObject
	 *
	 * @param applicationServiceStack ApplicationServiceStack instance that contains the layer
	 * @param autotuneConfig          AutotuneConfig object for the layer
	 */
	private static void addLayerInfoToApplication(ApplicationServiceStack applicationServiceStack, AutotuneConfig autotuneConfig) {
		// Check if layer already exists
		if (!applicationServiceStack.getApplicationServiceStackLayers().isEmpty() &&
				applicationServiceStack.getApplicationServiceStackLayers().containsKey(autotuneConfig.getName())) {
			return;
		}

		ArrayList<Tunable> tunables = new ArrayList<>();
		for (Tunable tunable : autotuneConfig.getTunables()) {
			try {
				Map<String, String> queries = new HashMap<>(tunable.getQueries());

				Tunable tunableCopy = new Tunable(tunable.getName(),
						tunable.getStep(),
						tunable.getUpperBound(),
						tunable.getLowerBound(),
						tunable.getValueType(),
						queries,
						tunable.getSloClassList(),
						tunable.getLayerName());
				tunables.add(tunableCopy);
			} catch (InvalidBoundsException ignored) { }
		}

		// Create autotuneconfigcopy with updated tunables arraylist
		AutotuneConfig autotuneConfigCopy = null;
		try {
			autotuneConfigCopy = new AutotuneConfig(
					autotuneConfig.getName(),
					autotuneConfig.getLayerName(),
					autotuneConfig.getLevel(),
					autotuneConfig.getDetails(),
					autotuneConfig.getPresence(),
					autotuneConfig.getLayerPresenceQueries(),
					autotuneConfig.getLayerPresenceLabel(),
					autotuneConfig.getLayerPresenceLabelValue(),
					tunables);
		} catch (InvalidValueException ignored) { }

		LOGGER.info("Added layer " + autotuneConfig.getName() + " to stack " + applicationServiceStack.getStackName());
		applicationServiceStack.getApplicationServiceStackLayers().put(autotuneConfig.getName(), autotuneConfigCopy);
	}
}<|MERGE_RESOLUTION|>--- conflicted
+++ resolved
@@ -99,15 +99,10 @@
 					case "ADDED":
 						autotuneObject = autotuneDeployment.getAutotuneObject(resource);
 						if (autotuneObject != null) {
-<<<<<<< HEAD
-							addAutotuneObject(autotuneObject, autotuneDeployment, client);
-=======
 							addAutotuneObject(autotuneObject, client);
->>>>>>> a4feca64
 							String autotuneObjectStr = autotuneObject.getExperimentName();
 							// Each AutotuneObject can affect multiple applicationServiceStacks (micro services)
 							// For each of these applicationServiceStacks, we need to start the experiments
-
 							if (applicationServiceStackMap.get(autotuneObjectStr) != null) {
 								for (String applicationServiceStackName : applicationServiceStackMap.get(autotuneObjectStr).keySet()) {
 									ApplicationServiceStack applicationServiceStack = applicationServiceStackMap.get(autotuneObjectStr).get(applicationServiceStackName);
@@ -115,7 +110,7 @@
 								}
 								LOGGER.info("Added autotune object " + autotuneObject.getExperimentName());
 							} else {
-								LOGGER.info("autotune object " + autotuneObject.getExperimentName() + " not added as no related deployments found!");
+								LOGGER.error("autotune object " + autotuneObject.getExperimentName() + " not added as no related deployments found!");
 							}
 						}
 						break;
@@ -125,11 +120,7 @@
 							// Check if any of the values have changed from the existing object in the map
 							if (autotuneObjectMap.get(autotuneObject.getExperimentName()).getExperimentId() != autotuneObject.getExperimentId()) {
 								deleteExistingAutotuneObject(resource);
-<<<<<<< HEAD
-								addAutotuneObject(autotuneObject, autotuneDeployment, client);
-=======
 								addAutotuneObject(autotuneObject, client);
->>>>>>> a4feca64
 
 								String autotuneObjectStr = autotuneObject.getExperimentId();
 								// Each AutotuneObject can affect multiple applicationServiceStacks (micro services)
@@ -197,7 +188,7 @@
 	 * @param autotuneObject
 	 * @param client
 	 */
-	private static void addAutotuneObject(AutotuneObject autotuneObject, AutotuneDeployment autotuneDeployment, KubernetesClient client) {
+	private static void addAutotuneObject(AutotuneObject autotuneObject, KubernetesClient client) {
 		autotuneObjectMap.put(autotuneObject.getExperimentName(), autotuneObject);
 		System.out.println("Autotune Object: " + autotuneObject.getExperimentName() + ": Finding Layers");
 		matchPodsToAutotuneObject(autotuneObject, client);
@@ -256,6 +247,7 @@
 			String namespace = autotuneObject.getNamespace();
 			PodList podList = client.pods().inNamespace(namespace).withLabel(userLabelKey, userLabelValue).list();
 			if (podList.getItems().isEmpty()) {
+				LOGGER.error("autotune object " + autotuneObject.getExperimentName() + " not added as no related deployments found!");
 				// TODO: No matching pods with the userLabelKey found, need to warn the user.
 				return;
 			}
@@ -271,13 +263,11 @@
 				// Replicaset name is of the form 'deploymentName-podTemplateHash'
 				// So to get the deployment name we remove the '-podTemplateHash' from the Replicaset name
 				ReplicaSetList replicaSetList = client.apps().replicaSets().inNamespace(namespace).withLabel(POD_TEMPLATE_HASH, podTemplateHash).list();
-<<<<<<< HEAD
-=======
 				if (replicaSetList.getItems().isEmpty()) {
+					LOGGER.error("autotune object " + autotuneObject.getExperimentName() + " not added as no related deployments found!");
 					// TODO: No matching pods with the userLabelKey found, need to warn the user.
 					return;
 				}
->>>>>>> a4feca64
 				String deploymentName = null;
 				for (ReplicaSet replicaSet : replicaSetList.getItems()) {
 					String replicasetName = replicaSet.getMetadata().getName();
@@ -292,11 +282,7 @@
 						break;
 					}
 				}
-<<<<<<< HEAD
-				// Check docker image id for each container in the pod
-=======
 				// Check docker image name for each container in the pod
->>>>>>> a4feca64
 				for (Container container : pod.getSpec().getContainers()) {
 					String containerImageName = container.getImage();
 					ApplicationServiceStack applicationServiceStack = new ApplicationServiceStack(containerImageName,
@@ -321,10 +307,6 @@
 			}
 		} catch (NullPointerException e) {
 			e.printStackTrace();
-<<<<<<< HEAD
-			return;
-=======
->>>>>>> a4feca64
 		}
 	}
 
@@ -464,7 +446,6 @@
 
 			String layerPresenceQueryStr = null;
 			String layerPresenceKey = null;
-<<<<<<< HEAD
 			ArrayList<LayerPresenceQuery> layerPresenceQueries = new ArrayList<>();
 			if (layerPresenceQueryJson != null) {
 				for (Object query : layerPresenceQueryJson) {
@@ -483,16 +464,6 @@
 							LOGGER.error("autotuneconfig {}: Unsupported Datasource: {}", name, datasource);
 							return null;
 						}
-=======
-			if (layerPresenceQueryJson != null) {
-				JSONArray datasourceArray = layerPresenceQueryJson.getJSONArray(AnalyzerConstants.AutotuneConfigConstants.DATASOURCE);
-				for (Object datasource : datasourceArray) {
-					JSONObject datasourceJson = (JSONObject) datasource;
-					if (datasourceJson.getString(AnalyzerConstants.AutotuneConfigConstants.NAME).equals(AutotuneDeploymentInfo.getMonitoringAgent())) {
-						layerPresenceQuery = datasourceJson.getString(AnalyzerConstants.AutotuneConfigConstants.QUERY);
-						layerPresenceKey = datasourceJson.getString(AnalyzerConstants.AutotuneConfigConstants.KEY);
-						break;
->>>>>>> a4feca64
 					}
 				}
 			}
@@ -572,11 +543,6 @@
 		}
 	}
 
-<<<<<<< HEAD
-	private static void addLayerInfo(AutotuneConfig layer) {
-		KubernetesClient client = new DefaultKubernetesClient();
-
-=======
 	/**
 	 * This method adds the default (container) layer to all the monitored applications in the cluster
 	 * If the autotuneObject is not null, then it adds the default layer only to stacks associated with that object.
@@ -585,7 +551,6 @@
 	 * @param autotuneObject
 	 */
 	private static void addDefaultLayer(AutotuneConfig layer, AutotuneObject autotuneObject)  {
->>>>>>> a4feca64
 		String presence = layer.getPresence();
 		// Add to all monitored applications in the cluster
 		if (presence.equals(AnalyzerConstants.PRESENCE_ALWAYS)) {
@@ -613,115 +578,80 @@
 	 */
 	private static void addQueryLayer(AutotuneConfig layer, AutotuneObject autotuneObject)  {
 		try {
-			String layerPresenceQuery = layer.getLayerPresenceQuery();
-			String layerPresenceKey = layer.getLayerPresenceKey();
+			// TODO: This query needs to be optimized to only check for pods in the right namespace
+			KubernetesClient client = new DefaultKubernetesClient();
+			PodList podList = null;
+			if (autotuneObject != null) {
+				podList = client.pods().inNamespace(autotuneObject.getNamespace()).list();
+			} else {
+				podList = client.pods().inAnyNamespace().list();
+			}
+			if (podList == null) {
+				LOGGER.error(AnalyzerErrorConstants.AutotuneConfigErrors.COULD_NOT_GET_LIST_OF_APPLICATIONS + layer.getName());
+				return;
+			}
+			DataSource autotuneDataSource = null;
+			try {
+				autotuneDataSource = DataSourceFactory.getDataSource(AutotuneDeploymentInfo.getMonitoringAgent());
+			} catch (MonitoringAgentNotFoundException e) {
+				e.printStackTrace();
+			}
+			ArrayList<String> appsForAllQueries = new ArrayList<>();
+			ArrayList<LayerPresenceQuery> layerPresenceQueries = layer.getLayerPresenceQueries();
 			// Check if a layer has a datasource query that validates its presence
-			if (layerPresenceQuery == null || layerPresenceQuery.isEmpty()) {
-				return;
-			}
-
-<<<<<<< HEAD
-		DataSource autotuneDataSource = null;
-		try {
-			autotuneDataSource = DataSourceFactory.getDataSource(AutotuneDeploymentInfo.getMonitoringAgent());
-		} catch (MonitoringAgentNotFoundException e) {
-			e.printStackTrace();
-		}
-		ArrayList<String> appsForAllQueries = new ArrayList<>();
-		ArrayList<LayerPresenceQuery> layerPresenceQueries = layer.getLayerPresenceQueries();
-		// Check if a layer has a datasource query that validates its presence
-		if (layerPresenceQueries != null && !layerPresenceQueries.isEmpty()) {
-			for (LayerPresenceQuery layerPresenceQuery : layerPresenceQueries) {
-				try {
-					// TODO: Check the datasource in the query is the same as the Autotune one
-					ArrayList<String> apps = (ArrayList<String>) autotuneDataSource.getAppsForLayer(layerPresenceQuery.getLayerPresenceQuery(),
-							layerPresenceQuery.getLayerPresenceKey());
-					appsForAllQueries.addAll(apps);
-				} catch (MalformedURLException | NullPointerException e) {
-					LOGGER.error(AnalyzerErrorConstants.AutotuneConfigErrors.COULD_NOT_GET_LIST_OF_APPLICATIONS + layer.getName());
-				}
-			}
-			if (!appsForAllQueries.isEmpty()) {
+			if (layerPresenceQueries != null && !layerPresenceQueries.isEmpty()) {
+				for (LayerPresenceQuery layerPresenceQuery : layerPresenceQueries) {
+					try {
+						// TODO: Check the datasource in the query is the same as the Autotune one
+						ArrayList<String> apps = (ArrayList<String>) autotuneDataSource.getAppsForLayer(layerPresenceQuery.getLayerPresenceQuery(),
+								layerPresenceQuery.getLayerPresenceKey());
+						appsForAllQueries.addAll(apps);
+					} catch (MalformedURLException | NullPointerException e) {
+						LOGGER.error(AnalyzerErrorConstants.AutotuneConfigErrors.COULD_NOT_GET_LIST_OF_APPLICATIONS + layer.getName());
+					}
+				}
 				// We now have a list of apps that have the label and the key specified by the user.
 				// We now have to find the kubernetes objects corresponding to these apps
-				// TODO: This query needs to be optimized to only check for pods in the right namespace
-				PodList podList = client.pods().inAnyNamespace().list();
-				for (String application : appsForAllQueries) {
-=======
-			DataSource dataSource = null;
-			try {
-				dataSource = DataSourceFactory.getDataSource(AutotuneDeploymentInfo.getMonitoringAgent());
-			} catch (MonitoringAgentNotFoundException e) {
-				e.printStackTrace();
-			}
-
-			ArrayList<String> apps = null;
-			try {
-				apps = (ArrayList<String>) dataSource.getAppsForLayer(layerPresenceQuery, layerPresenceKey);
-			} catch (MalformedURLException | NullPointerException e) {
-				LOGGER.info(AnalyzerErrorConstants.AutotuneConfigErrors.COULD_NOT_GET_LIST_OF_APPLICATIONS + layer.getName());
-			}
-			if (apps != null) {
-				KubernetesClient client = new DefaultKubernetesClient();
-				PodList podList = null;
-				// We now have a list of apps that have the label and the key specified by the user.
-				// We now have to find the kubernetes objects corresponding to these apps
-				if (autotuneObject != null) {
-					podList = client.pods().inNamespace(autotuneObject.getNamespace()).list();
-				} else {
-					podList = client.pods().inAnyNamespace().list();
-				}
-				if (podList == null) {
-					// TODO: WARN User
-					return;
-				}
-				for (String application : apps) {
->>>>>>> a4feca64
-					List<Container> containers = null;
-					for (Pod pod : podList.getItems()) {
-						if (pod.getMetadata().getName().contains(application)) {
-							// We found a POD that matches the app name, now get its containers
-							containers = pod.getSpec().getContainers();
-							break;
-						}
-					}
-					// No containers were found that matched the applications, this is weird, log a warning
-					if (containers == null) {
-						LOGGER.warn("Could not find any PODs related to Application name: " + application);
-						continue;
-					}
-					for (Container container : containers) {
-						String containerImageName = container.getImage();
-						if (autotuneObject != null) {
-							// Add the layer info to the container image that should be already present in the applicationServiceStackMap.
-							if (applicationServiceStackMap.get(autotuneObject.getExperimentName()).containsKey(containerImageName)) {
-								addLayerInfoToApplication(applicationServiceStackMap.get(autotuneObject.getExperimentName()).get(containerImageName), layer);
+				if (!appsForAllQueries.isEmpty()) {
+					for (String application : appsForAllQueries) {
+						List<Container> containers = null;
+						for (Pod pod : podList.getItems()) {
+							if (pod.getMetadata().getName().contains(application)) {
+								// We found a POD that matches the app name, now get its containers
+								containers = pod.getSpec().getContainers();
+								break;
 							}
-						} else {
-							for (String autotuneObjectKey : applicationServiceStackMap.keySet()) {
-								if (applicationServiceStackMap.get(autotuneObjectKey).containsKey(containerImageName)) {
-									addLayerInfoToApplication(applicationServiceStackMap.get(autotuneObjectKey).get(containerImageName), layer);
+						}
+						// No containers were found that matched the applications, this is weird, log a warning
+						if (containers == null) {
+							LOGGER.warn("Could not find any PODs related to Application name: " + application);
+							continue;
+						}
+						for (Container container : containers) {
+							String containerImageName = container.getImage();
+							if (autotuneObject != null) {
+								// Add the layer info to the container image that should be already present in the applicationServiceStackMap.
+								if (applicationServiceStackMap.get(autotuneObject.getExperimentName()).containsKey(containerImageName)) {
+									addLayerInfoToApplication(applicationServiceStackMap.get(autotuneObject.getExperimentName()).get(containerImageName), layer);
+								}
+							} else {
+								for (String autotuneObjectKey : applicationServiceStackMap.keySet()) {
+									if (applicationServiceStackMap.get(autotuneObjectKey).containsKey(containerImageName)) {
+										addLayerInfoToApplication(applicationServiceStackMap.get(autotuneObjectKey).get(containerImageName), layer);
+									}
 								}
 							}
 						}
 					}
-				}
-			} else {
-				LOGGER.error(AnalyzerErrorConstants.AutotuneConfigErrors.COULD_NOT_GET_LIST_OF_APPLICATIONS + layer.getName());
+				} else {
+					LOGGER.error(AnalyzerErrorConstants.AutotuneConfigErrors.COULD_NOT_GET_LIST_OF_APPLICATIONS + layer.getName());
+				}
 			}
 		} catch (Exception e) {
 			e.printStackTrace();
 		}
 	}
 
-<<<<<<< HEAD
-		String layerPresenceLabel = layer.getLayerPresenceLabel();
-		String layerPresenceLabelValue = layer.getLayerPresenceLabelValue();
-		if (layerPresenceLabel != null) {
-			PodList podList = client.pods().inAnyNamespace().withLabel(layerPresenceLabel).list();
-			for (Pod pod : podList.getItems()) {
-				if (pod.getMetadata().getLabels().get(layerPresenceLabel).equals(layerPresenceLabelValue)) {
-=======
 	/**
 	 * Attach a newly added to the relevant stacks
 	 * If the autotuneObject is null, try to find all the relevant stacks
@@ -750,11 +680,10 @@
 				}
 
 				if (podList.getItems().isEmpty()) {
-					// TODO: WARN User
+					LOGGER.error(AnalyzerErrorConstants.AutotuneConfigErrors.COULD_NOT_GET_LIST_OF_APPLICATIONS + layer.getName());
 					return;
 				}
 				for (Pod pod : podList.getItems()) {
->>>>>>> a4feca64
 					for (Container container : pod.getSpec().getContainers()) {
 						String containerImageName = container.getImage();
 						if (autotuneObject != null) {
