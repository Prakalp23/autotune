/*******************************************************************************
 * Copyright (c) 2020, 2021 Red Hat, IBM Corporation and others.
 *
 * Licensed under the Apache License, Version 2.0 (the "License");
 * you may not use this file except in compliance with the License.
 * You may obtain a copy of the License at
 *
 *    http://www.apache.org/licenses/LICENSE-2.0
 *
 * Unless required by applicable law or agreed to in writing, software
 * distributed under the License is distributed on an "AS IS" BASIS,
 * WITHOUT WARRANTIES OR CONDITIONS OF ANY KIND, either express or implied.
 * See the License for the specific language governing permissions and
 * limitations under the License.
 *******************************************************************************/
package com.autotune.analyzer.deployment;

import com.autotune.analyzer.application.ApplicationDeployment;
import com.autotune.analyzer.application.ApplicationServiceStack;
import com.autotune.analyzer.application.Tunable;
import com.autotune.analyzer.datasource.DataSource;
import com.autotune.analyzer.datasource.DataSourceFactory;
import com.autotune.analyzer.exceptions.InvalidBoundsException;
import com.autotune.analyzer.exceptions.InvalidValueException;
import com.autotune.analyzer.exceptions.MonitoringAgentNotFoundException;
import com.autotune.analyzer.exceptions.MonitoringAgentNotSupportedException;
import com.autotune.analyzer.k8sObjects.*;
import com.autotune.analyzer.utils.AnalyzerConstants;
import com.autotune.analyzer.utils.AnalyzerErrorConstants;
import com.autotune.analyzer.variables.Variables;
import io.fabric8.kubernetes.api.model.Container;
import io.fabric8.kubernetes.api.model.ObjectMeta;
import io.fabric8.kubernetes.api.model.Pod;
import io.fabric8.kubernetes.api.model.PodList;
import io.fabric8.kubernetes.api.model.apps.Deployment;
import io.fabric8.kubernetes.api.model.apps.ReplicaSet;
import io.fabric8.kubernetes.api.model.apps.ReplicaSetList;
import io.fabric8.kubernetes.client.DefaultKubernetesClient;
import io.fabric8.kubernetes.client.KubernetesClient;
import io.fabric8.kubernetes.client.KubernetesClientException;
import io.fabric8.kubernetes.client.Watcher;
import io.fabric8.kubernetes.client.dsl.base.CustomResourceDefinitionContext;
import org.json.JSONArray;
import org.json.JSONException;
import org.json.JSONObject;
import org.slf4j.Logger;
import org.slf4j.LoggerFactory;

import java.io.IOException;
import java.net.MalformedURLException;
import java.util.ArrayList;
import java.util.HashMap;
import java.util.List;
import java.util.Map;

import static com.autotune.analyzer.Experimentator.startExperiment;
import static com.autotune.analyzer.utils.AnalyzerConstants.POD_TEMPLATE_HASH;

/**
 * Maintains information about the Autotune resources deployed in the cluster
 */
public class AutotuneDeployment
{
	/**
	 * Key: Name of autotuneObject
	 * Value: AutotuneObject instance matching the name
	 */
	public static Map<String, AutotuneObject> autotuneObjectMap = new HashMap<>();
	public static Map<String, AutotuneConfig> autotuneConfigMap = new HashMap<>();

	/**
	 * Outer map:
	 * Key: Name of autotune Object
	 *
	 * Inner map:
	 * Key: Name of deployment
	 * Value: ApplicationDeployment instance matching the name
	 */
	public static Map <String, Map<String, ApplicationDeployment>> deploymentMap = new HashMap<>();

	private static final Logger LOGGER = LoggerFactory.getLogger(AutotuneDeployment.class);

	/**
	 * Get Autotune objects from kubernetes, and watch for any additions, modifications or deletions.
	 * Add obtained autotune objects to map and match autotune object with pods.
	 *
	 * @param autotuneDeployment
	 * @throws IOException if unable to get Kubernetes config
	 */
	public static void getAutotuneObjects(final AutotuneDeployment autotuneDeployment) throws IOException {
		KubernetesClient client = new DefaultKubernetesClient();

		/* Watch for events (additions, modifications or deletions) of autotune objects */
		Watcher<String> autotuneObjectWatcher = new Watcher<>() {
			@Override
			public void eventReceived(Action action, String resource) {
				AutotuneObject autotuneObject = null;

				switch (action.toString().toUpperCase()) {
					case "ADDED":
						autotuneObject = getAutotuneObject(resource);
						if (autotuneObject != null) {
							addAutotuneObject(autotuneObject, client);
							String autotuneObjectStr = autotuneObject.getExperimentName();
							// Each AutotuneObject can affect multiple applicationServiceStacks (micro services)
							// For each of these applicationServiceStacks, we need to start the experiments
<<<<<<< HEAD
							if (!deploymentMap.isEmpty() &&
									deploymentMap.get(autotuneObjectStr) != null) {
								Map<String, ApplicationDeployment> depMap = deploymentMap.get(autotuneObjectStr);
								for (String deploymentName : depMap.keySet()) {
									startExperiment(autotuneObject, depMap.get(deploymentName));
=======
							if (applicationServiceStackMap.get(autotuneObjectStr) != null) {
								for (String applicationServiceStackName : applicationServiceStackMap.get(autotuneObjectStr).keySet()) {
									ApplicationServiceStack applicationServiceStack = applicationServiceStackMap.get(autotuneObjectStr).get(applicationServiceStackName);
									startExperiment(autotuneObject, applicationServiceStack);
>>>>>>> e9e24341
								}
								LOGGER.info("Added autotune object " + autotuneObject.getExperimentName());
							} else {
								LOGGER.error("autotune object " + autotuneObject.getExperimentName() + " not added as no related deployments found!");
							}
						}
						break;
					case "MODIFIED":
						autotuneObject = getAutotuneObject(resource);
						if (autotuneObject != null) {
							// Check if any of the values have changed from the existing object in the map
							if (autotuneObjectMap.get(autotuneObject.getExperimentName()).getExperimentId() != autotuneObject.getExperimentId()) {
								deleteExistingAutotuneObject(resource);
								addAutotuneObject(autotuneObject, client);

								String autotuneObjectStr = autotuneObject.getExperimentName();
								// Each AutotuneObject can affect multiple applicationServiceStacks (micro services)
								// For each of these applicationServiceStacks, we need to restart the experiments
								if (!deploymentMap.isEmpty() &&
										deploymentMap.get(autotuneObjectStr) != null) {
									Map<String, ApplicationDeployment> depMap = deploymentMap.get(autotuneObjectStr);
									for (String deploymentName : depMap.keySet()) {
										startExperiment(autotuneObject, depMap.get(deploymentName));
									}
									LOGGER.info("Updated autotune object " + autotuneObject.getExperimentName());
								} else {
									LOGGER.info("autotune object " + autotuneObject.getExperimentName() + " not updated!");
								}
							}
						}
						break;
					case "DELETED":
						deleteExistingAutotuneObject(resource);
					default:
						break;
				}
			}

			@Override
			public void onClose(KubernetesClientException e) { }
		};

		Watcher<String> autotuneConfigWatcher = new Watcher<>() {
			@Override
			public void eventReceived(Action action, String resource) {
				AutotuneConfig autotuneConfig = null;

				switch (action.toString().toUpperCase()) {
					case "ADDED":
						autotuneConfig = getAutotuneConfig(resource, client, KubernetesContexts.getAutotuneVariableContext());
						if (autotuneConfig != null) {
							autotuneConfigMap.put(autotuneConfig.getName(), autotuneConfig);
							LOGGER.info("Added autotuneconfig " + autotuneConfig.getName());
							addLayerInfo(autotuneConfig, null);
						}
						break;
					case "MODIFIED":
						autotuneConfig = getAutotuneConfig(resource, client, KubernetesContexts.getAutotuneVariableContext());
						if (autotuneConfig != null) {
							deleteExistingConfig(resource);
							autotuneConfigMap.put(autotuneConfig.getName(), autotuneConfig);
							LOGGER.info("Added modified autotuneconfig " + autotuneConfig.getName());
							addLayerInfo(autotuneConfig, null);
						}
						break;
					case "DELETED":
						deleteExistingConfig(resource);
					default:
						break;
				}
			}

			@Override
			public void onClose(KubernetesClientException e) { }
		};

		/* Register custom watcher for autotune object and autotuneconfig object*/
		client.customResource(KubernetesContexts.getAutotuneCrdContext()).watch(autotuneObjectWatcher);
		client.customResource(KubernetesContexts.getAutotuneConfigContext()).watch(autotuneConfigWatcher);
	}

	/**
	 * Add autotuneobject to monitoring map and match pods and autotuneconfigs
	 * @param autotuneObject
	 * @param client
	 */
	private static void addAutotuneObject(AutotuneObject autotuneObject, KubernetesClient client) {
		autotuneObjectMap.put(autotuneObject.getExperimentName(), autotuneObject);
		System.out.println("Autotune Object: " + autotuneObject.getExperimentName() + ": Finding Layers");
		matchPodsToAutotuneObject(autotuneObject, client);

		for (String autotuneConfig : autotuneConfigMap.keySet()) {
			addLayerInfo(autotuneConfigMap.get(autotuneConfig), autotuneObject);
		}
	}

	/**
	 * Delete autotuneobject that's currently monitored
	 * @param autotuneObject
	 */
	private static void deleteExistingAutotuneObject(String autotuneObject) {
		JSONObject autotuneObjectJson = new JSONObject(autotuneObject);
		String name = autotuneObjectJson.getJSONObject(AnalyzerConstants.AutotuneObjectConstants.METADATA)
				.optString(AnalyzerConstants.AutotuneObjectConstants.NAME);

		autotuneObjectMap.remove(name);
		deploymentMap.remove(name);
		// TODO: Stop all the experiments
		LOGGER.info("Deleted autotune object {}", name);
	}

	/**
	 * Delete existing autotuneconfig in applications monitored by autotune
	 * @param resource JSON string of the autotuneconfig object
	 */
	private static void deleteExistingConfig(String resource) {
		JSONObject autotuneConfigJson = new JSONObject(resource);
		String configName = autotuneConfigJson.optString(AnalyzerConstants.AutotuneConfigConstants.LAYER_NAME);

		LOGGER.info("AutotuneConfig " + configName + " removed from autotune monitoring");
		// Remove from collection of autotuneconfigs in map
		autotuneConfigMap.remove(configName);

		// Remove autotuneconfig for all applications monitored
		for (String autotuneObjectKey : deploymentMap.keySet()) {
			Map<String, ApplicationDeployment> depMap = deploymentMap.get(autotuneObjectKey);
			for (String deploymentName : depMap.keySet()) {
				for (String applicationServiceStackName : depMap.get(deploymentName).getApplicationServiceStackMap().keySet()) {
					ApplicationServiceStack applicationServiceStack = depMap.get(deploymentName).getApplicationServiceStackMap().get(applicationServiceStackName);
					applicationServiceStack.getApplicationServiceStackLayers().remove(configName);
				}
			}
		}
	}

	/**
	 * Get map of pods matching the autotune object using the labels.
	 *
	 * @param autotuneObject
	 * @param client KubernetesClient to get pods in cluster
	 */
	private static void matchPodsToAutotuneObject(AutotuneObject autotuneObject, KubernetesClient client) {
		try {
			String userLabelKey = autotuneObject.getSelectorInfo().getMatchLabel();
			String userLabelValue = autotuneObject.getSelectorInfo().getMatchLabelValue();

			String namespace = autotuneObject.getNamespace();
			String experimentName = autotuneObject.getExperimentName();
			PodList podList = client.pods().inNamespace(namespace).withLabel(userLabelKey, userLabelValue).list();
			if (podList.getItems().isEmpty()) {
				LOGGER.error("autotune object " + autotuneObject.getExperimentName() + " not added as no related deployments found!");
				// TODO: No matching pods with the userLabelKey found, need to warn the user.
				return;
			}

			// We now have a list of pods. Get the stack (ie docker image) for each pod.
			// Add the unique set of stacks and create an ApplicationServiceStack object for each.
			for (Pod pod : podList.getItems()) {
				ObjectMeta podMetadata = pod.getMetadata();
				String podTemplateHash = podMetadata.getLabels().get(POD_TEMPLATE_HASH);
				String status = pod.getStatus().getPhase();
				// We want to find the deployment name for this pod.
				// To find that we first find the replicaset corresponding to the pod template hash
				// Replicaset name is of the form 'deploymentName-podTemplateHash'
				// So to get the deployment name we remove the '-podTemplateHash' from the Replicaset name
				ReplicaSetList replicaSetList = client.apps().replicaSets().inNamespace(namespace).withLabel(POD_TEMPLATE_HASH, podTemplateHash).list();
				if (replicaSetList.getItems().isEmpty()) {
<<<<<<< HEAD
=======
					LOGGER.error("autotune object " + autotuneObject.getExperimentName() + " not added as no related deployments found!");
>>>>>>> e9e24341
					// TODO: No matching pods with the userLabelKey found, need to warn the user.
					return;
				}
				String deploymentName = null;
				for (ReplicaSet replicaSet : replicaSetList.getItems()) {
					String replicasetName = replicaSet.getMetadata().getName();
					StringBuilder podHashSb = new StringBuilder("-").append(podTemplateHash);
					deploymentName = replicasetName.replace(podHashSb.toString(), "");
					Deployment deployment = client.apps().deployments().inNamespace(namespace).withName(deploymentName).get();
					LOGGER.debug("Pod: " + podMetadata.getName()
							+ " podTemplateHash: " + podTemplateHash
							+ " replicasetName: " + replicasetName
							+ " deploymentName: " + deploymentName);

					if (deployment != null) {
<<<<<<< HEAD
						// Add the deployment if it is already not there
						ApplicationDeployment applicationDeployment = null;
						if (!deploymentMap.containsKey(experimentName)) {
							applicationDeployment = new ApplicationDeployment(deploymentName,
									experimentName, namespace,
									deployment.getStatus().toString());
							Map<String, ApplicationDeployment> depMap = new HashMap<>();
							depMap.put(deploymentName, applicationDeployment);
							deploymentMap.put(experimentName, depMap);
						} else {
							applicationDeployment = deploymentMap.get(experimentName).get(deploymentName);
=======
						break;
					}
				}
				// Check docker image name for each container in the pod
				for (Container container : pod.getSpec().getContainers()) {
					String containerImageName = container.getImage();
					ApplicationServiceStack applicationServiceStack = new ApplicationServiceStack(containerImageName,
							podMetadata.getNamespace(),
							deploymentName,
							status);

					// If autotuneObject is already in the applicationServiceStack map, add the new stack
					if (applicationServiceStackMap.containsKey(autotuneObject.getExperimentName())) {
						// Add the stack, if the stack (docker image) is not already in the map
						if (!applicationServiceStackMap.get(autotuneObject.getExperimentName()).containsKey(containerImageName)) {
							applicationServiceStackMap.get(autotuneObject.getExperimentName()).put(containerImageName,
									applicationServiceStack);
>>>>>>> e9e24341
						}
						// Check docker image id for each container in the pod
						for (Container container : pod.getSpec().getContainers()) {
							String containerImageName = container.getImage();
							String containerName = container.getName();
							ApplicationServiceStack applicationServiceStack = new ApplicationServiceStack(containerImageName,
									containerName);
							assert(applicationDeployment == null);
							// Add the container image if it has not already been added to the deployment
							if (!applicationDeployment.getApplicationServiceStackMap().containsKey(containerImageName)) {
								applicationDeployment.getApplicationServiceStackMap().put(containerImageName, applicationServiceStack);
							}
						}
						break;
					}
				}
			}
		} catch (NullPointerException e) {
			e.printStackTrace();
		}
	}

	/**
	 * Add Autotune object to map of monitored objects.
	 *
	 * @param autotuneObjectJsonStr JSON string of the autotune object
	 */
	private static AutotuneObject getAutotuneObject(String autotuneObjectJsonStr) {
		try {
			JSONObject autotuneObjectJson = new JSONObject(autotuneObjectJsonStr);

			String name;
			String mode;
			SloInfo sloInfo;
			String namespace;
			SelectorInfo selectorInfo;

			JSONObject specJson = autotuneObjectJson.optJSONObject(AnalyzerConstants.AutotuneObjectConstants.SPEC);

			JSONObject sloJson = null;
			String slo_class = null;
			String direction = null;
			String objectiveFunction = null;
			String hpoAlgoImpl = null;
			if (specJson != null) {
				sloJson = specJson.optJSONObject(AnalyzerConstants.AutotuneObjectConstants.SLO);
				slo_class = sloJson.optString(AnalyzerConstants.AutotuneObjectConstants.SLO_CLASS);
				direction = sloJson.optString(AnalyzerConstants.AutotuneObjectConstants.DIRECTION);
				hpoAlgoImpl = sloJson.optString(AnalyzerConstants.AutotuneObjectConstants.HPO_ALGO_IMPL);
				objectiveFunction = sloJson.optString(AnalyzerConstants.AutotuneObjectConstants.OBJECTIVE_FUNCTION);
			}

			JSONArray functionVariables = new JSONArray();
			if (sloJson != null) {
				functionVariables = sloJson.getJSONArray(AnalyzerConstants.AutotuneObjectConstants.FUNCTION_VARIABLES);
			}
			ArrayList<Metric> metricArrayList = new ArrayList<>();

			for (Object functionVariableObj : functionVariables) {
				JSONObject functionVariableJson = (JSONObject) functionVariableObj;
				String variableName = functionVariableJson.optString(AnalyzerConstants.AutotuneObjectConstants.NAME);
				String query = functionVariableJson.optString(AnalyzerConstants.AutotuneObjectConstants.QUERY);
				String datasource = functionVariableJson.optString(AnalyzerConstants.AutotuneObjectConstants.DATASOURCE);
				String valueType = functionVariableJson.optString(AnalyzerConstants.AutotuneObjectConstants.VALUE_TYPE);

				Metric metric = new Metric(variableName,
						query,
						datasource,
						valueType);

				metricArrayList.add(metric);
			}

			// If the user has not specified hpoAlgoImpl, we use the default one.
			if (hpoAlgoImpl == null || hpoAlgoImpl.isEmpty()) {
				hpoAlgoImpl = AnalyzerConstants.AutotuneObjectConstants.DEFAULT_HPO_ALGO_IMPL;
			}

			sloInfo = new SloInfo(slo_class,
					objectiveFunction,
					direction,
					hpoAlgoImpl,
					metricArrayList);

			JSONObject selectorJson = null;
			if (specJson != null) {
				selectorJson = specJson.getJSONObject(AnalyzerConstants.AutotuneObjectConstants.SELECTOR);
			}

			assert selectorJson != null;
			String matchLabel = selectorJson.optString(AnalyzerConstants.AutotuneObjectConstants.MATCH_LABEL);
			String matchLabelValue = selectorJson.optString(AnalyzerConstants.AutotuneObjectConstants.MATCH_LABEL_VALUE);
			String matchRoute = selectorJson.optString(AnalyzerConstants.AutotuneObjectConstants.MATCH_ROUTE);
			String matchURI = selectorJson.optString(AnalyzerConstants.AutotuneObjectConstants.MATCH_URI);
			String matchService = selectorJson.optString(AnalyzerConstants.AutotuneObjectConstants.MATCH_SERVICE);

			selectorInfo = new SelectorInfo(matchLabel,
					matchLabelValue,
					matchRoute,
					matchURI,
					matchService);

			mode = specJson.optString(AnalyzerConstants.AutotuneObjectConstants.MODE);
			name = autotuneObjectJson.getJSONObject(AnalyzerConstants.AutotuneObjectConstants.METADATA)
					.optString(AnalyzerConstants.AutotuneObjectConstants.NAME);
			namespace = autotuneObjectJson.getJSONObject(AnalyzerConstants.AutotuneObjectConstants.METADATA)
					.optString(AnalyzerConstants.AutotuneObjectConstants.NAMESPACE);

			return new AutotuneObject(name,
					namespace,
					mode,
					sloInfo,
					selectorInfo
			);

		} catch (InvalidValueException | NullPointerException | JSONException e) {
			e.printStackTrace();
			return null;
		}
	}

	/**
	 * Parse AutotuneConfig JSON and create matching AutotuneConfig object
	 *
	 * @param autotuneConfigResource  The JSON file for the autotuneconfig resource in the cluster.
	 * @param client
	 * @param autotuneVariableContext
	 */
	@SuppressWarnings("unchecked")
	private static AutotuneConfig getAutotuneConfig(String autotuneConfigResource, KubernetesClient client, CustomResourceDefinitionContext autotuneVariableContext) {
		try {
			JSONObject autotuneConfigJson = new JSONObject(autotuneConfigResource);
			JSONObject presenceJson = autotuneConfigJson.optJSONObject(AnalyzerConstants.AutotuneConfigConstants.LAYER_PRESENCE);

			String presence = null;
			JSONArray layerPresenceQueryJson = null;
			JSONArray layerPresenceLabelJson = null;
			if (presenceJson != null) {
				presence = presenceJson.optString(AnalyzerConstants.AutotuneConfigConstants.PRESENCE);
				layerPresenceQueryJson = presenceJson.optJSONArray(AnalyzerConstants.AutotuneConfigConstants.QUERIES);
				layerPresenceLabelJson = presenceJson.optJSONArray(AnalyzerConstants.AutotuneConfigConstants.LABEL);
			}

			String name = autotuneConfigJson.getJSONObject(AnalyzerConstants.AutotuneConfigConstants.METADATA).optString(AnalyzerConstants.AutotuneConfigConstants.NAME);
			String namespace = autotuneConfigJson.getJSONObject(AnalyzerConstants.AutotuneConfigConstants.METADATA).optString(AnalyzerConstants.AutotuneConfigConstants.NAMESPACE);

			// Get the autotunequeryvariables for the current kubernetes environment
			ArrayList<Map<String, String>> queryVarList = null;
			try {
				Map<String, Object> envVariblesMap = client.customResource(autotuneVariableContext).get(namespace, AutotuneDeploymentInfo.getKubernetesType());
				queryVarList = (ArrayList<Map<String, String>>) envVariblesMap.get(AnalyzerConstants.AutotuneConfigConstants.QUERY_VARIABLES);
			} catch (Exception e) {
				LOGGER.error("Autotunequeryvariable and autotuneconfig {} not in the same namespace", name);
				return null;
			}

			String layerPresenceQueryStr = null;
			String layerPresenceKey = null;
<<<<<<< HEAD
=======
			ArrayList<LayerPresenceQuery> layerPresenceQueries = new ArrayList<>();
>>>>>>> e9e24341
			if (layerPresenceQueryJson != null) {
				for (Object query : layerPresenceQueryJson) {
					JSONObject queryJson = (JSONObject) query;
					String datasource = queryJson.getString(AnalyzerConstants.AutotuneConfigConstants.DATASOURCE);
					if (datasource.equalsIgnoreCase(AutotuneDeploymentInfo.getMonitoringAgent())) {
						layerPresenceQueryStr = queryJson.getString(AnalyzerConstants.AutotuneConfigConstants.QUERY);
						layerPresenceKey = queryJson.getString(AnalyzerConstants.AutotuneConfigConstants.KEY);
						// Replace the queryvariables in the query
						try {
							layerPresenceQueryStr = Variables.updateQueryWithVariables(null, null,
									layerPresenceQueryStr, queryVarList);
							LayerPresenceQuery layerPresenceQuery = new LayerPresenceQuery(datasource, layerPresenceQueryStr, layerPresenceKey);
							layerPresenceQueries.add(layerPresenceQuery);
						} catch (IOException | MonitoringAgentNotSupportedException e) {
							LOGGER.error("autotuneconfig {}: Unsupported Datasource: {}", name, datasource);
							return null;
						}
					}
				}
			}

			String layerPresenceLabel = null;
			String layerPresenceLabelValue = null;
			if (layerPresenceLabelJson != null) {
				for (Object label : layerPresenceLabelJson) {
					JSONObject labelJson = (JSONObject) label;
					layerPresenceLabel = labelJson.optString(AnalyzerConstants.AutotuneConfigConstants.NAME);
					layerPresenceLabelValue = labelJson.optString(AnalyzerConstants.AutotuneConfigConstants.VALUE);
				}
			}

			String layerName = autotuneConfigJson.optString(AnalyzerConstants.AutotuneConfigConstants.LAYER_NAME);
			String details = autotuneConfigJson.optString(AnalyzerConstants.AutotuneConfigConstants.DETAILS);
			int level = autotuneConfigJson.optInt(AnalyzerConstants.AutotuneConfigConstants.LAYER_LEVEL);
			JSONArray tunablesJsonArray = autotuneConfigJson.optJSONArray(AnalyzerConstants.AutotuneConfigConstants.TUNABLES);
			ArrayList<Tunable> tunableArrayList = new ArrayList<>();

			for (Object tunablesObject : tunablesJsonArray) {
				JSONObject tunableJson = (JSONObject) tunablesObject;
				JSONArray tunableQueriesArray = tunableJson.optJSONArray(AnalyzerConstants.AutotuneConfigConstants.QUERIES);

				// Store the datasource and query from the JSON in a map
				Map<String, String> queriesMap = new HashMap<>();
				if (tunableQueriesArray != null) {
					for (Object tunableQuery : tunableQueriesArray) {
						JSONObject tunableQueryObj = (JSONObject) tunableQuery;
						String datasource = tunableQueryObj.optString(AnalyzerConstants.AutotuneConfigConstants.DATASOURCE);
						String datasourceQuery = tunableQueryObj.optString(AnalyzerConstants.AutotuneConfigConstants.QUERY);

						/*
						 * EM will expand the queries
						try {
							datasourceQuery = Variables.updateQueryWithVariables(null, null,
									datasourceQuery, queryVarList);
						} catch (IOException ignored) { }
						 */

						queriesMap.put(datasource, datasourceQuery);
					}
				}

				String tunableName = tunableJson.optString(AnalyzerConstants.AutotuneConfigConstants.NAME);
				String tunableValueType = tunableJson.optString(AnalyzerConstants.AutotuneConfigConstants.VALUE_TYPE);
				String upperBound = tunableJson.optString(AnalyzerConstants.AutotuneConfigConstants.UPPER_BOUND);
				String lowerBound = tunableJson.optString(AnalyzerConstants.AutotuneConfigConstants.LOWER_BOUND);
				// Read in step from the tunable, set it to '1' if not specified.
				double step = tunableJson.optDouble(AnalyzerConstants.AutotuneConfigConstants.STEP, 1);

				ArrayList<String> sloClassList = new ArrayList<>();
				JSONArray sloClassJson = tunableJson.getJSONArray(AnalyzerConstants.AutotuneConfigConstants.SLO_CLASS);
				for (Object sloClassObject : sloClassJson) {
					String sloClass = (String) sloClassObject;
					sloClassList.add(sloClass);
				}

				Tunable tunable;
				try {
					tunable = new Tunable(tunableName, step, upperBound, lowerBound, tunableValueType, queriesMap, sloClassList, layerName);
					tunableArrayList.add(tunable);
				} catch (InvalidBoundsException e) {
					e.printStackTrace();
				}
			}

			return new AutotuneConfig(name,
					layerName,
					level,
					details,
					presence,
					layerPresenceQueries,
					layerPresenceLabel,
					layerPresenceLabelValue,
					tunableArrayList);
		} catch (JSONException | InvalidValueException | NullPointerException e) {
			e.printStackTrace();
			return null;
		}
	}

	/**
	 * This method adds the default (container) layer to all the monitored applications in the cluster
	 * If the autotuneObject is not null, then it adds the default layer only to stacks associated with that object.
	 *
	 * @param layer
	 * @param autotuneObject
	 */
	private static void addDefaultLayer(AutotuneConfig layer, AutotuneObject autotuneObject)  {
		String presence = layer.getPresence();
		// Add to all monitored applications in the cluster
		if (presence.equals(AnalyzerConstants.PRESENCE_ALWAYS)) {
			if (autotuneObject == null) {
<<<<<<< HEAD
				for (String autotuneObjectKey : deploymentMap.keySet()) {
					Map<String, ApplicationDeployment> depMap = deploymentMap.get(autotuneObjectKey);
					for (String deploymentName : depMap.keySet()) {
						for (String containerImageName : depMap.get(deploymentName).getApplicationServiceStackMap().keySet()) {
							ApplicationServiceStack applicationServiceStack = depMap.get(deploymentName).getApplicationServiceStackMap().get(containerImageName);
							addLayerInfoToApplication(applicationServiceStack, layer);
						}
					}
				}
			} else {
				Map<String, ApplicationDeployment> depMap = deploymentMap.get(autotuneObject.getExperimentName());
				for (String deploymentName : depMap.keySet()) {
					for (String containerImageName : depMap.get(deploymentName).getApplicationServiceStackMap().keySet()) {
						ApplicationServiceStack applicationServiceStack = depMap.get(deploymentName).getApplicationServiceStackMap().get(containerImageName);
						addLayerInfoToApplication(applicationServiceStack, layer);
					}
				}
			}
		}
	}

	/**
	 * Check if a layer has a datasource query that validates its presence
	 *
	 * @param layer
	 * @param autotuneObject
	 */
	private static void addQueryLayer(AutotuneConfig layer, AutotuneObject autotuneObject)  {
		try {
			String layerPresenceQuery = layer.getLayerPresenceQuery();
			String layerPresenceKey = layer.getLayerPresenceKey();
			// Check if a layer has a datasource query that validates its presence
			if (layerPresenceQuery == null || layerPresenceQuery.isEmpty()) {
				return;
			}

			DataSource dataSource = null;
=======
				for (String autotuneObjectKey : applicationServiceStackMap.keySet()) {
					for (String containerImageName : applicationServiceStackMap.get(autotuneObjectKey).keySet()) {
						ApplicationServiceStack applicationServiceStack = applicationServiceStackMap.get(autotuneObjectKey).get(containerImageName);
						addLayerInfoToApplication(applicationServiceStack, layer);
					}
				}
			} else {
				for (String containerImageName : applicationServiceStackMap.get(autotuneObject.getExperimentName()).keySet()) {
					ApplicationServiceStack applicationServiceStack = applicationServiceStackMap.get(autotuneObject.getExperimentName()).get(containerImageName);
					addLayerInfoToApplication(applicationServiceStack, layer);
				}
			}
		}
	}

	/**
	 * Check if a layer has a datasource query that validates its presence
	 *
	 * @param layer
	 * @param autotuneObject
	 */
	private static void addQueryLayer(AutotuneConfig layer, AutotuneObject autotuneObject)  {
		try {
			// TODO: This query needs to be optimized to only check for pods in the right namespace
			KubernetesClient client = new DefaultKubernetesClient();
			PodList podList = null;
			if (autotuneObject != null) {
				podList = client.pods().inNamespace(autotuneObject.getNamespace()).list();
			} else {
				podList = client.pods().inAnyNamespace().list();
			}
			if (podList == null) {
				LOGGER.error(AnalyzerErrorConstants.AutotuneConfigErrors.COULD_NOT_GET_LIST_OF_APPLICATIONS + layer.getName());
				return;
			}
			DataSource autotuneDataSource = null;
>>>>>>> e9e24341
			try {
				autotuneDataSource = DataSourceFactory.getDataSource(AutotuneDeploymentInfo.getMonitoringAgent());
			} catch (MonitoringAgentNotFoundException e) {
				e.printStackTrace();
			}
<<<<<<< HEAD

			ArrayList<String> apps = null;
			try {
				apps = (ArrayList<String>) dataSource.getAppsForLayer(layerPresenceQuery, layerPresenceKey);
			} catch (MalformedURLException | NullPointerException e) {
				LOGGER.warn(AnalyzerErrorConstants.AutotuneConfigErrors.COULD_NOT_GET_LIST_OF_APPLICATIONS + layer.getName());
			}
			if (apps != null) {
				KubernetesClient client = new DefaultKubernetesClient();
				PodList podList = null;
				// We now have a list of apps that have the label and the key specified by the user.
				// We now have to find the kubernetes objects corresponding to these apps
				if (autotuneObject != null) {
					podList = client.pods().inNamespace(autotuneObject.getNamespace()).list();
					LOGGER.info("addQueryLayer: Getting list of pods in namespace: " + autotuneObject.getNamespace());
				} else {
					podList = client.pods().inAnyNamespace().list();
					LOGGER.info("addQueryLayer: Looking for pods in all namespaces");
				}
				if (podList == null) {
					// TODO: WARN User
					LOGGER.warn("Weird! Could not get any PODs, bailing!");
					return;
				}
				for (String application : apps) {
					List<Container> containers = null;
					for (Pod pod : podList.getItems()) {
						if (pod.getMetadata().getName().contains(application)) {
							// We found a POD that matches the app name, now get its containers
							containers = pod.getSpec().getContainers();
							break;
						}
					}
					// No containers were found that matched the applications, this is weird, log a warning
					if (containers == null) {
						LOGGER.warn("Could not find any PODs related to Application name: " + application);
						break;
					}
					for (Container container : containers) {
						String containerImageName = container.getImage();
						// Check if the container image is already present in the applicationServiceStackMap, if not, add it
						if (autotuneObject != null) {
							Map<String, ApplicationDeployment> depMap = deploymentMap.get(autotuneObject.getExperimentName());
							for (String deploymentName : depMap.keySet()) {
								if (depMap.get(deploymentName).getApplicationServiceStackMap().containsKey(containerImageName)) {
									addLayerInfoToApplication(depMap.get(deploymentName).getApplicationServiceStackMap().get(containerImageName), layer);
								}
							}
						} else {
							for (String autotuneObjectKey : deploymentMap.keySet()) {
								Map<String, ApplicationDeployment> depMap = deploymentMap.get(autotuneObjectKey);
								for (String deploymentName : depMap.keySet()) {
									if (depMap.get(deploymentName).getApplicationServiceStackMap().containsKey(containerImageName)) {
										addLayerInfoToApplication(depMap.get(deploymentName).getApplicationServiceStackMap().get(containerImageName), layer);
=======
			ArrayList<String> appsForAllQueries = new ArrayList<>();
			ArrayList<LayerPresenceQuery> layerPresenceQueries = layer.getLayerPresenceQueries();
			// Check if a layer has a datasource query that validates its presence
			if (layerPresenceQueries != null && !layerPresenceQueries.isEmpty()) {
				for (LayerPresenceQuery layerPresenceQuery : layerPresenceQueries) {
					try {
						// TODO: Check the datasource in the query is the same as the Autotune one
						ArrayList<String> apps = (ArrayList<String>) autotuneDataSource.getAppsForLayer(layerPresenceQuery.getLayerPresenceQuery(),
								layerPresenceQuery.getLayerPresenceKey());
						appsForAllQueries.addAll(apps);
					} catch (MalformedURLException | NullPointerException e) {
						LOGGER.error(AnalyzerErrorConstants.AutotuneConfigErrors.COULD_NOT_GET_LIST_OF_APPLICATIONS + layer.getName());
					}
				}
				// We now have a list of apps that have the label and the key specified by the user.
				// We now have to find the kubernetes objects corresponding to these apps
				if (!appsForAllQueries.isEmpty()) {
					for (String application : appsForAllQueries) {
						List<Container> containers = null;
						for (Pod pod : podList.getItems()) {
							if (pod.getMetadata().getName().contains(application)) {
								// We found a POD that matches the app name, now get its containers
								containers = pod.getSpec().getContainers();
								break;
							}
						}
						// No containers were found that matched the applications, this is weird, log a warning
						if (containers == null) {
							LOGGER.warn("Could not find any PODs related to Application name: " + application);
							continue;
						}
						for (Container container : containers) {
							String containerImageName = container.getImage();
							if (autotuneObject != null) {
								// Add the layer info to the container image that should be already present in the applicationServiceStackMap.
								if (applicationServiceStackMap.get(autotuneObject.getExperimentName()).containsKey(containerImageName)) {
									addLayerInfoToApplication(applicationServiceStackMap.get(autotuneObject.getExperimentName()).get(containerImageName), layer);
								}
							} else {
								for (String autotuneObjectKey : applicationServiceStackMap.keySet()) {
									if (applicationServiceStackMap.get(autotuneObjectKey).containsKey(containerImageName)) {
										addLayerInfoToApplication(applicationServiceStackMap.get(autotuneObjectKey).get(containerImageName), layer);
>>>>>>> e9e24341
									}
								}
							}
						}
					}
				} else {
					LOGGER.error(AnalyzerErrorConstants.AutotuneConfigErrors.COULD_NOT_GET_LIST_OF_APPLICATIONS + layer.getName());
				}
			}
		} catch (Exception e) {
			e.printStackTrace();
		}
	}

	/**
	 * Attach a newly added to the relevant stacks
	 * If the autotuneObject is null, try to find all the relevant stacks
	 * under observation currently and add the new layer.
	 *
	 * @param layer
	 * @param autotuneObject
	 */
	private static void addLayerInfo(AutotuneConfig layer, AutotuneObject autotuneObject) {
		// Add the default layer for all monitored pods
		addDefaultLayer(layer, autotuneObject);

		// Match layer presence queries if any
		addQueryLayer(layer, autotuneObject);

		try {
			String layerPresenceLabel = layer.getLayerPresenceLabel();
			String layerPresenceLabelValue = layer.getLayerPresenceLabelValue();
			if (layerPresenceLabel != null) {
				KubernetesClient client = new DefaultKubernetesClient();
				PodList podList = null;
				if (autotuneObject != null) {
					podList = client.pods().inNamespace(autotuneObject.getNamespace()).withLabel(layerPresenceLabel, layerPresenceLabelValue).list();
				} else {
					podList = client.pods().inAnyNamespace().withLabel(layerPresenceLabel, layerPresenceLabelValue).list();
				}

				if (podList.getItems().isEmpty()) {
<<<<<<< HEAD
					// TODO: WARN User
=======
					LOGGER.error(AnalyzerErrorConstants.AutotuneConfigErrors.COULD_NOT_GET_LIST_OF_APPLICATIONS + layer.getName());
>>>>>>> e9e24341
					return;
				}
				for (Pod pod : podList.getItems()) {
					for (Container container : pod.getSpec().getContainers()) {
						String containerImageName = container.getImage();
						if (autotuneObject != null) {
<<<<<<< HEAD
							Map<String, ApplicationDeployment> depMap = deploymentMap.get(autotuneObject.getExperimentName());
							for (String deploymentName : depMap.keySet()) {
								if (depMap.get(deploymentName).getApplicationServiceStackMap().containsKey(containerImageName)) {
									addLayerInfoToApplication(depMap.get(deploymentName).getApplicationServiceStackMap().get(containerImageName), layer);
								}
							}
						} else {
							for (String autotuneObjectKey : deploymentMap.keySet()) {
								Map<String, ApplicationDeployment> depMap = deploymentMap.get(autotuneObjectKey);
								for (String deploymentName : depMap.keySet()) {
									if (depMap.get(deploymentName).getApplicationServiceStackMap().containsKey(containerImageName)) {
										addLayerInfoToApplication(depMap.get(deploymentName).getApplicationServiceStackMap().get(containerImageName), layer);
									}
=======
							if (applicationServiceStackMap.get(autotuneObject.getExperimentName()).containsKey(containerImageName)) {
								addLayerInfoToApplication(applicationServiceStackMap.get(autotuneObject.getExperimentName()).get(containerImageName), layer);
							}
						} else {
							for (String autotuneObjectKey : applicationServiceStackMap.keySet()) {
								if (applicationServiceStackMap.get(autotuneObjectKey).containsKey(containerImageName)) {
									addLayerInfoToApplication(applicationServiceStackMap.get(autotuneObjectKey).get(containerImageName), layer);
>>>>>>> e9e24341
								}
							}
						}
					}
				}
			}
		} catch (Exception e) {
			e.printStackTrace();
		}
	}

	/**
	 * Add layer, queries and tunables info to the autotuneObject
	 *
	 * @param applicationServiceStack ApplicationServiceStack instance that contains the layer
	 * @param autotuneConfig          AutotuneConfig object for the layer
	 */
	private static void addLayerInfoToApplication(ApplicationServiceStack applicationServiceStack, AutotuneConfig autotuneConfig) {
		// Check if layer already exists
		if (!applicationServiceStack.getApplicationServiceStackLayers().isEmpty() &&
				applicationServiceStack.getApplicationServiceStackLayers().containsKey(autotuneConfig.getName())) {
			return;
		}

		ArrayList<Tunable> tunables = new ArrayList<>();
		for (Tunable tunable : autotuneConfig.getTunables()) {
			try {
				Map<String, String> queries = new HashMap<>(tunable.getQueries());

				Tunable tunableCopy = new Tunable(tunable.getName(),
						tunable.getStep(),
						tunable.getUpperBound(),
						tunable.getLowerBound(),
						tunable.getValueType(),
						queries,
						tunable.getSloClassList(),
						tunable.getLayerName());
				tunables.add(tunableCopy);
			} catch (InvalidBoundsException ignored) { }
		}

		// Create autotuneconfigcopy with updated tunables arraylist
		AutotuneConfig autotuneConfigCopy = null;
		try {
			autotuneConfigCopy = new AutotuneConfig(
					autotuneConfig.getName(),
					autotuneConfig.getLayerName(),
					autotuneConfig.getLevel(),
					autotuneConfig.getDetails(),
					autotuneConfig.getPresence(),
					autotuneConfig.getLayerPresenceQueries(),
					autotuneConfig.getLayerPresenceLabel(),
					autotuneConfig.getLayerPresenceLabelValue(),
					tunables);
		} catch (InvalidValueException ignored) { }

		LOGGER.info("Added layer " + autotuneConfig.getName() + " to stack " + applicationServiceStack.getStackName());
		applicationServiceStack.getApplicationServiceStackLayers().put(autotuneConfig.getName(), autotuneConfigCopy);
	}
}<|MERGE_RESOLUTION|>--- conflicted
+++ resolved
@@ -104,18 +104,11 @@
 							String autotuneObjectStr = autotuneObject.getExperimentName();
 							// Each AutotuneObject can affect multiple applicationServiceStacks (micro services)
 							// For each of these applicationServiceStacks, we need to start the experiments
-<<<<<<< HEAD
 							if (!deploymentMap.isEmpty() &&
 									deploymentMap.get(autotuneObjectStr) != null) {
 								Map<String, ApplicationDeployment> depMap = deploymentMap.get(autotuneObjectStr);
 								for (String deploymentName : depMap.keySet()) {
 									startExperiment(autotuneObject, depMap.get(deploymentName));
-=======
-							if (applicationServiceStackMap.get(autotuneObjectStr) != null) {
-								for (String applicationServiceStackName : applicationServiceStackMap.get(autotuneObjectStr).keySet()) {
-									ApplicationServiceStack applicationServiceStack = applicationServiceStackMap.get(autotuneObjectStr).get(applicationServiceStackName);
-									startExperiment(autotuneObject, applicationServiceStack);
->>>>>>> e9e24341
 								}
 								LOGGER.info("Added autotune object " + autotuneObject.getExperimentName());
 							} else {
@@ -283,10 +276,7 @@
 				// So to get the deployment name we remove the '-podTemplateHash' from the Replicaset name
 				ReplicaSetList replicaSetList = client.apps().replicaSets().inNamespace(namespace).withLabel(POD_TEMPLATE_HASH, podTemplateHash).list();
 				if (replicaSetList.getItems().isEmpty()) {
-<<<<<<< HEAD
-=======
 					LOGGER.error("autotune object " + autotuneObject.getExperimentName() + " not added as no related deployments found!");
->>>>>>> e9e24341
 					// TODO: No matching pods with the userLabelKey found, need to warn the user.
 					return;
 				}
@@ -302,7 +292,6 @@
 							+ " deploymentName: " + deploymentName);
 
 					if (deployment != null) {
-<<<<<<< HEAD
 						// Add the deployment if it is already not there
 						ApplicationDeployment applicationDeployment = null;
 						if (!deploymentMap.containsKey(experimentName)) {
@@ -314,25 +303,6 @@
 							deploymentMap.put(experimentName, depMap);
 						} else {
 							applicationDeployment = deploymentMap.get(experimentName).get(deploymentName);
-=======
-						break;
-					}
-				}
-				// Check docker image name for each container in the pod
-				for (Container container : pod.getSpec().getContainers()) {
-					String containerImageName = container.getImage();
-					ApplicationServiceStack applicationServiceStack = new ApplicationServiceStack(containerImageName,
-							podMetadata.getNamespace(),
-							deploymentName,
-							status);
-
-					// If autotuneObject is already in the applicationServiceStack map, add the new stack
-					if (applicationServiceStackMap.containsKey(autotuneObject.getExperimentName())) {
-						// Add the stack, if the stack (docker image) is not already in the map
-						if (!applicationServiceStackMap.get(autotuneObject.getExperimentName()).containsKey(containerImageName)) {
-							applicationServiceStackMap.get(autotuneObject.getExperimentName()).put(containerImageName,
-									applicationServiceStack);
->>>>>>> e9e24341
 						}
 						// Check docker image id for each container in the pod
 						for (Container container : pod.getSpec().getContainers()) {
@@ -491,10 +461,7 @@
 
 			String layerPresenceQueryStr = null;
 			String layerPresenceKey = null;
-<<<<<<< HEAD
-=======
 			ArrayList<LayerPresenceQuery> layerPresenceQueries = new ArrayList<>();
->>>>>>> e9e24341
 			if (layerPresenceQueryJson != null) {
 				for (Object query : layerPresenceQueryJson) {
 					JSONObject queryJson = (JSONObject) query;
@@ -606,7 +573,6 @@
 		// Add to all monitored applications in the cluster
 		if (presence.equals(AnalyzerConstants.PRESENCE_ALWAYS)) {
 			if (autotuneObject == null) {
-<<<<<<< HEAD
 				for (String autotuneObjectKey : deploymentMap.keySet()) {
 					Map<String, ApplicationDeployment> depMap = deploymentMap.get(autotuneObjectKey);
 					for (String deploymentName : depMap.keySet()) {
@@ -644,50 +610,11 @@
 			}
 
 			DataSource dataSource = null;
-=======
-				for (String autotuneObjectKey : applicationServiceStackMap.keySet()) {
-					for (String containerImageName : applicationServiceStackMap.get(autotuneObjectKey).keySet()) {
-						ApplicationServiceStack applicationServiceStack = applicationServiceStackMap.get(autotuneObjectKey).get(containerImageName);
-						addLayerInfoToApplication(applicationServiceStack, layer);
-					}
-				}
-			} else {
-				for (String containerImageName : applicationServiceStackMap.get(autotuneObject.getExperimentName()).keySet()) {
-					ApplicationServiceStack applicationServiceStack = applicationServiceStackMap.get(autotuneObject.getExperimentName()).get(containerImageName);
-					addLayerInfoToApplication(applicationServiceStack, layer);
-				}
-			}
-		}
-	}
-
-	/**
-	 * Check if a layer has a datasource query that validates its presence
-	 *
-	 * @param layer
-	 * @param autotuneObject
-	 */
-	private static void addQueryLayer(AutotuneConfig layer, AutotuneObject autotuneObject)  {
-		try {
-			// TODO: This query needs to be optimized to only check for pods in the right namespace
-			KubernetesClient client = new DefaultKubernetesClient();
-			PodList podList = null;
-			if (autotuneObject != null) {
-				podList = client.pods().inNamespace(autotuneObject.getNamespace()).list();
-			} else {
-				podList = client.pods().inAnyNamespace().list();
-			}
-			if (podList == null) {
-				LOGGER.error(AnalyzerErrorConstants.AutotuneConfigErrors.COULD_NOT_GET_LIST_OF_APPLICATIONS + layer.getName());
-				return;
-			}
-			DataSource autotuneDataSource = null;
->>>>>>> e9e24341
 			try {
 				autotuneDataSource = DataSourceFactory.getDataSource(AutotuneDeploymentInfo.getMonitoringAgent());
 			} catch (MonitoringAgentNotFoundException e) {
 				e.printStackTrace();
 			}
-<<<<<<< HEAD
 
 			ArrayList<String> apps = null;
 			try {
@@ -742,50 +669,6 @@
 								for (String deploymentName : depMap.keySet()) {
 									if (depMap.get(deploymentName).getApplicationServiceStackMap().containsKey(containerImageName)) {
 										addLayerInfoToApplication(depMap.get(deploymentName).getApplicationServiceStackMap().get(containerImageName), layer);
-=======
-			ArrayList<String> appsForAllQueries = new ArrayList<>();
-			ArrayList<LayerPresenceQuery> layerPresenceQueries = layer.getLayerPresenceQueries();
-			// Check if a layer has a datasource query that validates its presence
-			if (layerPresenceQueries != null && !layerPresenceQueries.isEmpty()) {
-				for (LayerPresenceQuery layerPresenceQuery : layerPresenceQueries) {
-					try {
-						// TODO: Check the datasource in the query is the same as the Autotune one
-						ArrayList<String> apps = (ArrayList<String>) autotuneDataSource.getAppsForLayer(layerPresenceQuery.getLayerPresenceQuery(),
-								layerPresenceQuery.getLayerPresenceKey());
-						appsForAllQueries.addAll(apps);
-					} catch (MalformedURLException | NullPointerException e) {
-						LOGGER.error(AnalyzerErrorConstants.AutotuneConfigErrors.COULD_NOT_GET_LIST_OF_APPLICATIONS + layer.getName());
-					}
-				}
-				// We now have a list of apps that have the label and the key specified by the user.
-				// We now have to find the kubernetes objects corresponding to these apps
-				if (!appsForAllQueries.isEmpty()) {
-					for (String application : appsForAllQueries) {
-						List<Container> containers = null;
-						for (Pod pod : podList.getItems()) {
-							if (pod.getMetadata().getName().contains(application)) {
-								// We found a POD that matches the app name, now get its containers
-								containers = pod.getSpec().getContainers();
-								break;
-							}
-						}
-						// No containers were found that matched the applications, this is weird, log a warning
-						if (containers == null) {
-							LOGGER.warn("Could not find any PODs related to Application name: " + application);
-							continue;
-						}
-						for (Container container : containers) {
-							String containerImageName = container.getImage();
-							if (autotuneObject != null) {
-								// Add the layer info to the container image that should be already present in the applicationServiceStackMap.
-								if (applicationServiceStackMap.get(autotuneObject.getExperimentName()).containsKey(containerImageName)) {
-									addLayerInfoToApplication(applicationServiceStackMap.get(autotuneObject.getExperimentName()).get(containerImageName), layer);
-								}
-							} else {
-								for (String autotuneObjectKey : applicationServiceStackMap.keySet()) {
-									if (applicationServiceStackMap.get(autotuneObjectKey).containsKey(containerImageName)) {
-										addLayerInfoToApplication(applicationServiceStackMap.get(autotuneObjectKey).get(containerImageName), layer);
->>>>>>> e9e24341
 									}
 								}
 							}
@@ -828,18 +711,13 @@
 				}
 
 				if (podList.getItems().isEmpty()) {
-<<<<<<< HEAD
-					// TODO: WARN User
-=======
 					LOGGER.error(AnalyzerErrorConstants.AutotuneConfigErrors.COULD_NOT_GET_LIST_OF_APPLICATIONS + layer.getName());
->>>>>>> e9e24341
 					return;
 				}
 				for (Pod pod : podList.getItems()) {
 					for (Container container : pod.getSpec().getContainers()) {
 						String containerImageName = container.getImage();
 						if (autotuneObject != null) {
-<<<<<<< HEAD
 							Map<String, ApplicationDeployment> depMap = deploymentMap.get(autotuneObject.getExperimentName());
 							for (String deploymentName : depMap.keySet()) {
 								if (depMap.get(deploymentName).getApplicationServiceStackMap().containsKey(containerImageName)) {
@@ -853,15 +731,6 @@
 									if (depMap.get(deploymentName).getApplicationServiceStackMap().containsKey(containerImageName)) {
 										addLayerInfoToApplication(depMap.get(deploymentName).getApplicationServiceStackMap().get(containerImageName), layer);
 									}
-=======
-							if (applicationServiceStackMap.get(autotuneObject.getExperimentName()).containsKey(containerImageName)) {
-								addLayerInfoToApplication(applicationServiceStackMap.get(autotuneObject.getExperimentName()).get(containerImageName), layer);
-							}
-						} else {
-							for (String autotuneObjectKey : applicationServiceStackMap.keySet()) {
-								if (applicationServiceStackMap.get(autotuneObjectKey).containsKey(containerImageName)) {
-									addLayerInfoToApplication(applicationServiceStackMap.get(autotuneObjectKey).get(containerImageName), layer);
->>>>>>> e9e24341
 								}
 							}
 						}
