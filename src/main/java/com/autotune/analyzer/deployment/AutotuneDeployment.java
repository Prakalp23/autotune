/*******************************************************************************
 * Copyright (c) 2020, 2021 Red Hat, IBM Corporation and others.
 *
 * Licensed under the Apache License, Version 2.0 (the "License");
 * you may not use this file except in compliance with the License.
 * You may obtain a copy of the License at
 *
 *    http://www.apache.org/licenses/LICENSE-2.0
 *
 * Unless required by applicable law or agreed to in writing, software
 * distributed under the License is distributed on an "AS IS" BASIS,
 * WITHOUT WARRANTIES OR CONDITIONS OF ANY KIND, either express or implied.
 * See the License for the specific language governing permissions and
 * limitations under the License.
 *******************************************************************************/
package com.autotune.analyzer.deployment;

import com.autotune.analyzer.application.ApplicationServiceStack;
import com.autotune.analyzer.application.Tunable;
import com.autotune.analyzer.datasource.DataSource;
import com.autotune.analyzer.datasource.DataSourceFactory;
import com.autotune.analyzer.exceptions.InvalidBoundsException;
import com.autotune.analyzer.exceptions.InvalidValueException;
import com.autotune.analyzer.exceptions.MonitoringAgentNotFoundException;
import com.autotune.analyzer.k8sObjects.*;
import com.autotune.analyzer.utils.AnalyzerConstants;
import com.autotune.analyzer.utils.AnalyzerErrorConstants;
import com.autotune.analyzer.utils.Utils;
import com.autotune.analyzer.variables.Variables;
import io.fabric8.kubernetes.api.model.Container;
import io.fabric8.kubernetes.api.model.ObjectMeta;
import io.fabric8.kubernetes.api.model.Pod;
import io.fabric8.kubernetes.api.model.PodList;
import io.fabric8.kubernetes.api.model.apps.Deployment;
import io.fabric8.kubernetes.api.model.apps.DeploymentList;
import io.fabric8.kubernetes.api.model.apps.ReplicaSet;
import io.fabric8.kubernetes.api.model.apps.ReplicaSetList;
import io.fabric8.kubernetes.client.DefaultKubernetesClient;
import io.fabric8.kubernetes.client.KubernetesClient;
import io.fabric8.kubernetes.client.KubernetesClientException;
import io.fabric8.kubernetes.client.Watcher;
import io.fabric8.kubernetes.client.dsl.base.CustomResourceDefinitionContext;
import org.json.JSONArray;
import org.json.JSONException;
import org.json.JSONObject;
import org.slf4j.Logger;
import org.slf4j.LoggerFactory;

import java.io.IOException;
import java.net.MalformedURLException;
import java.util.ArrayList;
import java.util.HashMap;
import java.util.List;
import java.util.Map;

import static com.autotune.analyzer.Experimentator.startExperiment;
import static com.autotune.analyzer.utils.AnalyzerConstants.POD_TEMPLATE_HASH;

/**
 * Maintains information about the Autotune resources deployed in the cluster
 */
public class AutotuneDeployment
{
	/**
	 * Key: Name of autotuneObject
	 * Value: AutotuneObject instance matching the name
	 */
	public static Map<String, AutotuneObject> autotuneObjectMap = new HashMap<>();
	public static Map<String, AutotuneConfig> autotuneConfigMap = new HashMap<>();

	/**
	 * Outer map:
	 * Key: Name of autotune Object
	 *
	 * Inner map:
	 * Key: Name of application
	 * Value: ApplicationServiceStack instance for the application.
	 */
	public static Map<String, Map<String, ApplicationServiceStack>> applicationServiceStackMap = new HashMap<>();

	private static final Logger LOGGER = LoggerFactory.getLogger(AutotuneDeployment.class);

	/**
	 * Get Autotune objects from kubernetes, and watch for any additions, modifications or deletions.
	 * Add obtained autotune objects to map and match autotune object with pods.
	 *
	 * @param autotuneDeployment
	 * @throws IOException if unable to get Kubernetes config
	 */
	public static void getAutotuneObjects(final AutotuneDeployment autotuneDeployment) throws IOException {
		KubernetesClient client = new DefaultKubernetesClient();

		/* Watch for events (additions, modifications or deletions) of autotune objects */
		Watcher<String> autotuneObjectWatcher = new Watcher<>() {
			@Override
			public void eventReceived(Action action, String resource) {
				AutotuneObject autotuneObject = null;

				switch (action.toString().toUpperCase()) {
					case "ADDED":
						autotuneObject = autotuneDeployment.getAutotuneObject(resource);
						if (autotuneObject != null) {
<<<<<<< HEAD
							addAutotuneObject(autotuneObject, autotuneDeployment, client);
							String autotuneObjectStr = autotuneObject.getExperimentName();
							// Each AutotuneObject can affect multiple applicationServiceStacks (micro services)
							// For each of these applicationServiceStacks, we need to start the experiments

							if (applicationServiceStackMap.get(autotuneObjectStr) != null) {
								for (String applicationServiceStackName : applicationServiceStackMap.get(autotuneObjectStr).keySet()) {
									ApplicationServiceStack applicationServiceStack = applicationServiceStackMap.get(autotuneObjectStr).get(applicationServiceStackName);
									startExperiment(autotuneObject, applicationServiceStack);
								}
								LOGGER.info("Added autotune object " + autotuneObject.getExperimentName());
							} else {
								LOGGER.info("autotune object " + autotuneObject.getExperimentName() + " not added as no related deployments found!");
							}
=======
							addAutotuneObject(autotuneObject, client);
							LOGGER.info("Added autotune object " + autotuneObject.getExperimentName());
>>>>>>> 6c1ed72e
						}
						break;
					case "MODIFIED":
						autotuneObject = autotuneDeployment.getAutotuneObject(resource);
						if (autotuneObject != null) {
							// Check if any of the values have changed from the existing object in the map
							if (autotuneObjectMap.get(autotuneObject.getExperimentName()).getExperimentId() != autotuneObject.getExperimentId()) {
								deleteExistingAutotuneObject(resource);
<<<<<<< HEAD
								addAutotuneObject(autotuneObject, autotuneDeployment, client);

								String autotuneObjectStr = autotuneObject.getExperimentId();
								// Each AutotuneObject can affect multiple applicationServiceStacks (micro services)
								// For each of these applicationServiceStacks, we need to restart the experiments
								for (String applicationServiceStackName : applicationServiceStackMap.get(autotuneObjectStr).keySet()) {
									ApplicationServiceStack applicationServiceStack = applicationServiceStackMap.get(autotuneObjectStr).get(applicationServiceStackName);
								}

=======
								addAutotuneObject(autotuneObject, client);
>>>>>>> 6c1ed72e
								LOGGER.info("Modified autotune object {}", autotuneObject.getExperimentName());
							}
						}
						break;
					case "DELETED":
						deleteExistingAutotuneObject(resource);
					default:
						break;
				}
			}

			@Override
			public void onClose(KubernetesClientException e) { }
		};

		Watcher<String> autotuneConfigWatcher = new Watcher<>() {
			@Override
			public void eventReceived(Action action, String resource) {
				AutotuneConfig autotuneConfig = null;

				switch (action.toString().toUpperCase()) {
					case "ADDED":
						autotuneConfig = getAutotuneConfig(resource, client, KubernetesContexts.getAutotuneVariableContext());
						if (autotuneConfig != null) {
							autotuneConfigMap.put(autotuneConfig.getName(), autotuneConfig);
							LOGGER.info("Added autotuneconfig " + autotuneConfig.getName());
							addLayerInfo(autotuneConfig);
						}
						break;
					case "MODIFIED":
						autotuneConfig = getAutotuneConfig(resource, client, KubernetesContexts.getAutotuneVariableContext());
						if (autotuneConfig != null) {
							deleteExistingConfig(resource);
							autotuneConfigMap.put(autotuneConfig.getName(), autotuneConfig);
							LOGGER.info("Added modified autotuneconfig " + autotuneConfig.getName());
							addLayerInfo(autotuneConfig);
						}
						break;
					case "DELETED":
						deleteExistingConfig(resource);
					default:
						break;
				}
			}

			@Override
			public void onClose(KubernetesClientException e) { }
		};

		/* Register custom watcher for autotune object and autotuneconfig object*/
		client.customResource(KubernetesContexts.getAutotuneCrdContext()).watch(autotuneObjectWatcher);
		client.customResource(KubernetesContexts.getAutotuneConfigContext()).watch(autotuneConfigWatcher);
	}

	/**
	 * Add autotuneobject to monitoring map and match pods and autotuneconfigs
	 * @param autotuneObject
	 * @param client
	 */
<<<<<<< HEAD
	private static void addAutotuneObject(AutotuneObject autotuneObject, AutotuneDeployment autotuneDeployment, KubernetesClient client) {
		autotuneObjectMap.put(autotuneObject.getExperimentName(), autotuneObject);
		System.out.println("Autotune Object: " + autotuneObject.getExperimentName() + ": Finding Layers");
		autotuneDeployment.matchPodsToAutotuneObject(client);
=======
	private static void addAutotuneObject(AutotuneObject autotuneObject, KubernetesClient client) {
		autotuneObjectMap.put(autotuneObject.getExperimentName(), autotuneObject);
		matchPodsToAutotuneObject(autotuneObject, client);
>>>>>>> 6c1ed72e

		for (String autotuneConfig : autotuneConfigMap.keySet()) {
			addLayerInfo(autotuneConfigMap.get(autotuneConfig));
		}
	}

	/**
	 * Delete autotuneobject that's currently monitored
	 * @param autotuneObject
	 */
	private static void deleteExistingAutotuneObject(String autotuneObject) {
		JSONObject autotuneObjectJson = new JSONObject(autotuneObject);
		String name = autotuneObjectJson.getJSONObject(AnalyzerConstants.AutotuneObjectConstants.METADATA)
				.optString(AnalyzerConstants.AutotuneObjectConstants.NAME);

		autotuneObjectMap.remove(name);
		applicationServiceStackMap.remove(name);
		LOGGER.info("Deleted autotune object {}", name);
	}

	/**
	 * Delete existing autotuneconfig in applications monitored by autotune
	 * @param resource JSON string of the autotuneconfig object
	 */
	private static void deleteExistingConfig(String resource) {
		JSONObject autotuneConfigJson = new JSONObject(resource);
		String configName = autotuneConfigJson.optString(AnalyzerConstants.AutotuneConfigConstants.LAYER_NAME);

		LOGGER.info("AutotuneConfig " + configName + " removed from autotune monitoring");
		// Remove from collection of autotuneconfigs in map
		autotuneConfigMap.remove(configName);

		// Remove autotuneconfig for all applications monitored
		for (String autotuneObject : applicationServiceStackMap.keySet()) {
			for (String applicationServiceStackName : applicationServiceStackMap.get(autotuneObject).keySet()) {
				ApplicationServiceStack applicationServiceStack = applicationServiceStackMap.get(autotuneObject).get(applicationServiceStackName);
				applicationServiceStack.getApplicationServiceStackLayers().remove(configName);
			}
		}
	}

	/**
	 * Get map of pods matching the autotune object using the labels.
	 *
	 * @param client KubernetesClient to get pods in cluster
	 */
<<<<<<< HEAD
	private void matchPodsToAutotuneObject(KubernetesClient client) {

		for (String autotuneObjectKey : autotuneObjectMap.keySet()) {

			AutotuneObject autotuneObject = autotuneObjectMap.get(autotuneObjectKey);
			String namespace = autotuneObject.getNamespace();
			String labelKey = autotuneObject.getSelectorInfo().getMatchLabel();
			String labelValue = autotuneObject.getSelectorInfo().getMatchLabelValue();

			DeploymentList deploymentList = client.apps().deployments().inNamespace(namespace).list();
			ReplicaSetList replicaSetList = client.apps().replicaSets().inNamespace(namespace).list();
			PodList podList = client.pods().inNamespace(namespace).withLabel(labelKey, labelValue).list();

			if (deploymentList.getItems().isEmpty()) {
				LOGGER.warn("No deployments in namespace: " + namespace);
				continue;
			}
			if (replicaSetList.getItems().isEmpty()) {
				LOGGER.warn("No replicaset in namespace: " + namespace);
				continue;
			}
			if (podList.getItems().isEmpty()) {
				LOGGER.warn("No podList in namespace: "
						+ namespace + " with label: " + labelKey + " and label value: " + labelValue);
				continue;
			}

			for (Deployment deployment : deploymentList.getItems()) {

				ObjectMeta deploymentMetadata = deployment.getMetadata();
				String deploymentName = deploymentMetadata.getName();
				String deploymentLabelValue = deployment.getSpec().getTemplate().getMetadata().getLabels().get(labelKey);
				LOGGER.debug("Deployment Name: " + deploymentName
						+ " has LabelValue: " + deploymentLabelValue + " for labelKey: " + labelKey);

				if (deploymentLabelValue == null || !deploymentLabelValue.equals(labelValue)) {
					continue;
				}

				for (ReplicaSet replicaSet : replicaSetList.getItems()) {
					ObjectMeta replicasetMetadata = replicaSet.getMetadata();
					String replicasetLabelValue = replicasetMetadata.getLabels().get(labelKey);
					LOGGER.debug("Replicaset Name: " + replicasetMetadata.getName()
							+ " has LabelValue: " + replicasetLabelValue + " for labelKey: " + labelKey);
					if (replicasetLabelValue == null || !replicasetLabelValue.equals(labelValue)) {
						continue;
					}
					String replicasetPodTemplateHash = replicasetMetadata.getLabels().get(POD_TEMPLATE_HASH);

					for (Pod pod : podList.getItems()) {
						ObjectMeta podMetadata = pod.getMetadata();
						String podLabelValue = podMetadata.getLabels().get(labelKey);
						String podTemplateHash = podMetadata.getLabels().get(POD_TEMPLATE_HASH);
						String status = pod.getStatus().getPhase();
						LOGGER.debug("Pod: " + podMetadata.getName()
								+ " Pod Label Value: " + podLabelValue
								+ " Label Key: " + labelKey + " Label Value: " + labelValue
								+ " replicasetPodTemplateHash: " + replicasetPodTemplateHash
								+ " podTemplateHash: " + podTemplateHash);

						if (podLabelValue == null
								|| !podLabelValue.equals(labelValue)
								|| !podTemplateHash.equals(replicasetPodTemplateHash)
						) {
							continue;
						}
						ApplicationServiceStack applicationServiceStack = new ApplicationServiceStack(podMetadata.getName(),
								podMetadata.getNamespace(),
								deploymentName,
								status);
						// If autotuneobject is already in map
						if (applicationServiceStackMap.containsKey(autotuneObject.getExperimentName())) {
							//If applicationservicestack is not already in list
							if (!applicationServiceStackMap.get(autotuneObject.getExperimentName()).containsKey(podMetadata.getName())) {
								applicationServiceStackMap.get(autotuneObject.getExperimentName()).put(applicationServiceStack.getApplicationServiceName(),
										applicationServiceStack);
							}
						} else {
							Map<String, ApplicationServiceStack> innerMap = new HashMap<>();
							innerMap.put(applicationServiceStack.getApplicationServiceName(), applicationServiceStack);
							applicationServiceStackMap.put(autotuneObject.getExperimentName(), innerMap);
						}
=======
	private static void matchPodsToAutotuneObject(AutotuneObject autotuneObject, KubernetesClient client) {
		String userLabelKey = autotuneObject.getSelectorInfo().getMatchLabel();
		String userLabelValue = autotuneObject.getSelectorInfo().getMatchLabelValue();

		PodList podList = client.pods().inAnyNamespace().withLabel(userLabelKey).list();
		if (podList.getItems().isEmpty()) {
			// TODO: No matching pods with the userLabelKey found, need to warn the user.
			return;
		}

		/*
		 * We now have a list of pods. Get the stack (ie docker image) for each pod.
		 * Add the unique set of stacks and create an ApplicationServiceStack object for each.
		 */
		for (Pod pod : podList.getItems()) {
			ObjectMeta podMetadata = pod.getMetadata();
			String containerLabelValue = podMetadata.getLabels().get(userLabelKey);
			// Check docker image id for each container in the pod
			for (Container container : pod.getSpec().getContainers()) {
				String containerImageName = container.getImage();
				if (containerLabelValue != null && containerLabelValue.equals(userLabelValue)) {
					ApplicationServiceStack applicationServiceStack = new ApplicationServiceStack(containerImageName,
							podMetadata.getNamespace());
					// If autotuneobject is already in map
					if (applicationServiceStackMap.containsKey(autotuneObject.getExperimentName())) {
						// If applicationservicestack is not already in list
						if (!applicationServiceStackMap.get(autotuneObject.getExperimentName()).containsKey(containerImageName)) {
							applicationServiceStackMap.get(autotuneObject.getExperimentName()).put(containerImageName,
									applicationServiceStack);
						}
					} else {
						Map<String, ApplicationServiceStack> innerMap = new HashMap<>();
						innerMap.put(containerImageName, applicationServiceStack);
						applicationServiceStackMap.put(autotuneObject.getExperimentName(), innerMap);
>>>>>>> 6c1ed72e
					}
				}
			}
		}
	}

	/**
	 * Add Autotune object to map of monitored objects.
	 *
	 * @param autotuneObject JSON string of the autotune object
	 */
	private static AutotuneObject getAutotuneObject(String autotuneObject) {
		try {
			JSONObject autotuneObjectJson = new JSONObject(autotuneObject);

			String name;
			String mode;
			SloInfo sloInfo;
			String namespace;
			SelectorInfo selectorInfo;

			JSONObject specJson = autotuneObjectJson.optJSONObject(AnalyzerConstants.AutotuneObjectConstants.SPEC);

			JSONObject sloJson = null;
			String slo_class = null;
			String direction = null;
			String objectiveFunction = null;
			String hpoAlgoImpl = null;
			if (specJson != null) {
				sloJson = specJson.optJSONObject(AnalyzerConstants.AutotuneObjectConstants.SLO);
				slo_class = sloJson.optString(AnalyzerConstants.AutotuneObjectConstants.SLO_CLASS);
				direction = sloJson.optString(AnalyzerConstants.AutotuneObjectConstants.DIRECTION);
				hpoAlgoImpl = sloJson.optString(AnalyzerConstants.AutotuneObjectConstants.HPO_ALGO_IMPL);
				objectiveFunction = sloJson.optString(AnalyzerConstants.AutotuneObjectConstants.OBJECTIVE_FUNCTION);
			}

			JSONArray functionVariables = new JSONArray();
			if (sloJson != null) {
				functionVariables = sloJson.getJSONArray(AnalyzerConstants.AutotuneObjectConstants.FUNCTION_VARIABLES);
			}
			ArrayList<Metric> metricArrayList = new ArrayList<>();

			for (Object functionVariableObj : functionVariables) {
				JSONObject functionVariableJson = (JSONObject) functionVariableObj;
				String variableName = functionVariableJson.optString(AnalyzerConstants.AutotuneObjectConstants.NAME);
				String query = functionVariableJson.optString(AnalyzerConstants.AutotuneObjectConstants.QUERY);
				String datasource = functionVariableJson.optString(AnalyzerConstants.AutotuneObjectConstants.DATASOURCE);
				String valueType = functionVariableJson.optString(AnalyzerConstants.AutotuneObjectConstants.VALUE_TYPE);

				Metric metric = new Metric(variableName,
						query,
						datasource,
						valueType);

				metricArrayList.add(metric);
			}

			// If the user has not specified hpoAlgoImpl, we use the default one.
			if (hpoAlgoImpl == null || hpoAlgoImpl.isEmpty()) {
				hpoAlgoImpl = AnalyzerConstants.AutotuneObjectConstants.DEFAULT_HPO_ALGO_IMPL;
			}

			sloInfo = new SloInfo(slo_class,
					objectiveFunction,
					direction,
					hpoAlgoImpl,
					metricArrayList);

			JSONObject selectorJson = null;
			if (specJson != null) {
				selectorJson = specJson.getJSONObject(AnalyzerConstants.AutotuneObjectConstants.SELECTOR);
			}

			assert selectorJson != null;
			String matchLabel = selectorJson.optString(AnalyzerConstants.AutotuneObjectConstants.MATCH_LABEL);
			String matchLabelValue = selectorJson.optString(AnalyzerConstants.AutotuneObjectConstants.MATCH_LABEL_VALUE);
			String matchRoute = selectorJson.optString(AnalyzerConstants.AutotuneObjectConstants.MATCH_ROUTE);
			String matchURI = selectorJson.optString(AnalyzerConstants.AutotuneObjectConstants.MATCH_URI);
			String matchService = selectorJson.optString(AnalyzerConstants.AutotuneObjectConstants.MATCH_SERVICE);

			selectorInfo = new SelectorInfo(matchLabel,
					matchLabelValue,
					matchRoute,
					matchURI,
					matchService);

			mode = specJson.optString(AnalyzerConstants.AutotuneObjectConstants.MODE);
			name = autotuneObjectJson.getJSONObject(AnalyzerConstants.AutotuneObjectConstants.METADATA)
					.optString(AnalyzerConstants.AutotuneObjectConstants.NAME);
			namespace = autotuneObjectJson.getJSONObject(AnalyzerConstants.AutotuneObjectConstants.METADATA)
					.optString(AnalyzerConstants.AutotuneObjectConstants.NAMESPACE);

			// Generate string of all fields we want to use for ID. This is the same as toString() for later comparison
			String idString = "AutotuneObject{" +
					"name='" + name + '\'' +
					", namespace='" + namespace + '\'' +
					", mode='" + mode + '\'' +
					", sloInfo=" + sloInfo +
					", selectorInfo=" + selectorInfo +
					'}';
			String experimentId = Utils.generateID(idString);

			return new AutotuneObject(experimentId,
					name,
					namespace,
					mode,
					sloInfo,
					selectorInfo
			);

		} catch (InvalidValueException | NullPointerException | JSONException e) {
			e.printStackTrace();
			return null;
		}
	}

	/**
	 * Parse AutotuneConfig JSON and create matching AutotuneConfig object
	 *
	 * @param autotuneConfigResource  The JSON file for the autotuneconfig resource in the cluster.
	 * @param client
	 * @param autotuneVariableContext
	 */
	@SuppressWarnings("unchecked")
	private static AutotuneConfig getAutotuneConfig(String autotuneConfigResource, KubernetesClient client, CustomResourceDefinitionContext autotuneVariableContext) {
		try {
			JSONObject autotuneConfigJson = new JSONObject(autotuneConfigResource);
			JSONObject presenceJson = autotuneConfigJson.optJSONObject(AnalyzerConstants.AutotuneConfigConstants.LAYER_PRESENCE);

			String presence = null;
			JSONObject layerPresenceQueryJson = null;
			JSONArray layerPresenceLabelJson = null;
			if (presenceJson != null) {
				presence = presenceJson.optString(AnalyzerConstants.AutotuneConfigConstants.PRESENCE);
				layerPresenceQueryJson = presenceJson.optJSONObject(AnalyzerConstants.AutotuneConfigConstants.QUERY);
				layerPresenceLabelJson = presenceJson.optJSONArray(AnalyzerConstants.AutotuneConfigConstants.LABEL);
			}

			String name = autotuneConfigJson.getJSONObject(AnalyzerConstants.AutotuneConfigConstants.METADATA).optString(AnalyzerConstants.AutotuneConfigConstants.NAME);
			String namespace = autotuneConfigJson.getJSONObject(AnalyzerConstants.AutotuneConfigConstants.METADATA).optString(AnalyzerConstants.AutotuneConfigConstants.NAMESPACE);

			// Get the autotunequeryvariables for the current kubernetes environment
			ArrayList<Map<String, String>> queryVarList = null;
			try {
<<<<<<< HEAD
				Map<String, Object> envVariablesMap = client.customResource(autotuneVariableContext).get(namespace, DeploymentInfo.getKubernetesType());
				arrayList = (ArrayList<Map<String, String>>) envVariablesMap.get(AnalyzerConstants.AutotuneConfigConstants.QUERY_VARIABLES);
=======
				Map<String, Object> envVariblesMap = client.customResource(autotuneVariableContext).get(namespace, DeploymentInfo.getKubernetesType());
				queryVarList = (ArrayList<Map<String, String>>) envVariblesMap.get(AnalyzerConstants.AutotuneConfigConstants.QUERY_VARIABLES);
>>>>>>> 6c1ed72e
			} catch (Exception e) {
				LOGGER.error("Autotunequeryvariable and autotuneconfig {} not in the same namespace", name);
				return null;
			}

			String layerPresenceQuery = null;
			String layerPresenceKey = null;

			String layerPresenceLabel = null;
			String layerPresenceLabelValue = null;

			if (layerPresenceQueryJson != null) {
				JSONArray datasourceArray = layerPresenceQueryJson.getJSONArray(AnalyzerConstants.AutotuneConfigConstants.DATASOURCE);
				for (Object datasource : datasourceArray) {
					JSONObject datasourceJson = (JSONObject) datasource;
					if (datasourceJson.getString(AnalyzerConstants.AutotuneConfigConstants.NAME).equals(DeploymentInfo.getMonitoringAgent())) {
						layerPresenceQuery = datasourceJson.getString(AnalyzerConstants.AutotuneConfigConstants.QUERY);
						layerPresenceKey = datasourceJson.getString(AnalyzerConstants.AutotuneConfigConstants.KEY);
						break;
					}
				}
			}

			if (layerPresenceLabelJson != null) {
				for (Object label : layerPresenceLabelJson) {
					JSONObject labelJson = (JSONObject) label;
					layerPresenceLabel = labelJson.optString(AnalyzerConstants.AutotuneConfigConstants.NAME);
					layerPresenceLabelValue = labelJson.optString(AnalyzerConstants.AutotuneConfigConstants.VALUE);
				}
			}

			String layerName = autotuneConfigJson.optString(AnalyzerConstants.AutotuneConfigConstants.LAYER_NAME);
			String details = autotuneConfigJson.optString(AnalyzerConstants.AutotuneConfigConstants.DETAILS);
			int level = autotuneConfigJson.optInt(AnalyzerConstants.AutotuneConfigConstants.LAYER_LEVEL);

			// Replace the queryvariables in the query
			try {
				layerPresenceQuery = Variables.updateQueryWithVariables(null, null,
						layerPresenceQuery, queryVarList);
			} catch (IOException ignored) { }

			JSONArray tunablesJsonArray = autotuneConfigJson.optJSONArray(AnalyzerConstants.AutotuneConfigConstants.TUNABLES);
			ArrayList<Tunable> tunableArrayList = new ArrayList<>();

			for (Object tunablesObject : tunablesJsonArray) {
				JSONObject tunableJson = (JSONObject) tunablesObject;

				JSONObject tunableQueries = tunableJson.optJSONObject(AnalyzerConstants.AutotuneConfigConstants.QUERIES);
				JSONArray dataSourceArray = null;
				if (tunableQueries != null) {
					dataSourceArray = tunableQueries.optJSONArray(AnalyzerConstants.AutotuneConfigConstants.DATASOURCE);
				}

				// Store the datasource and query from the JSON in a map
				Map<String, String> queriesMap = new HashMap<>();
				if (dataSourceArray != null) {
					for (Object dataSourceObject : dataSourceArray) {
						JSONObject dataSourceJson = (JSONObject) dataSourceObject;
						String datasource = dataSourceJson.optString(AnalyzerConstants.AutotuneConfigConstants.NAME);
						String datasourceQuery = dataSourceJson.optString(AnalyzerConstants.AutotuneConfigConstants.QUERY);

						try {
							datasourceQuery = Variables.updateQueryWithVariables(null, null,
									datasourceQuery, queryVarList);
						} catch (IOException ignored) { }

						queriesMap.put(datasource, datasourceQuery);
					}
				}

				String tunableName = tunableJson.optString(AnalyzerConstants.AutotuneConfigConstants.NAME);
				String tunableValueType = tunableJson.optString(AnalyzerConstants.AutotuneConfigConstants.VALUE_TYPE);
				String upperBound = tunableJson.optString(AnalyzerConstants.AutotuneConfigConstants.UPPER_BOUND);
				String lowerBound = tunableJson.optString(AnalyzerConstants.AutotuneConfigConstants.LOWER_BOUND);
				// Read in step from the tunable, set it to '1' if not specified.
				double step = tunableJson.optDouble(AnalyzerConstants.AutotuneConfigConstants.STEP, 1);

				ArrayList<String> sloClassList = new ArrayList<>();
				JSONArray sloClassJson = tunableJson.getJSONArray(AnalyzerConstants.AutotuneConfigConstants.SLO_CLASS);
				for (Object sloClassObject : sloClassJson) {
					String sloClass = (String) sloClassObject;
					sloClassList.add(sloClass);
				}

				Tunable tunable;
				try {
					tunable = new Tunable(tunableName, step, upperBound, lowerBound, tunableValueType, queriesMap, sloClassList, layerName);
					tunableArrayList.add(tunable);
				} catch (InvalidBoundsException e) {
					e.printStackTrace();
				}
			}

			// Generate string of all fields we want to use for ID. This is the same as toString() for later comparison
			String idString = "AutotuneConfig{" +
					"level=" + level +
					", name='" + name + '\'' +
					", layerName='" + layerName + '\'' +
					", presence='" + presence + '\'' +
					", layerPresenceKey='" + layerPresenceKey + '\'' +
					", layerPresenceQuery='" + layerPresenceQuery + '\'' +
					", layerPresenceLabel='" + layerPresenceLabel + '\'' +
					", layerPresenceLabelValue='" + layerPresenceLabelValue + '\'' +
					", tunables=" + tunableArrayList +
					'}';

			String layerId = Utils.generateID(idString);
			return new AutotuneConfig(layerId, name,
					layerName,
					level,
					details,
					presence,
					layerPresenceQuery,
					layerPresenceKey,
					layerPresenceLabel,
					layerPresenceLabelValue,
					tunableArrayList);
		} catch (JSONException | InvalidValueException | NullPointerException e) {
			e.printStackTrace();
			return null;
		}
	}

	private static void addLayerInfo(AutotuneConfig layer) {
		KubernetesClient client = new DefaultKubernetesClient();

		String layerPresenceQuery = layer.getLayerPresenceQuery();
		String layerPresenceKey = layer.getLayerPresenceKey();

		String layerPresenceLabel = layer.getLayerPresenceLabel();
		String layerPresenceLabelValue = layer.getLayerPresenceLabelValue();

		String presence = layer.getPresence();
		// Add to all monitored applications in the cluster
		if (presence.equals(AnalyzerConstants.PRESENCE_ALWAYS)) {
			for (String autotuneObjectKey : applicationServiceStackMap.keySet()) {
				for (String containerImageName : applicationServiceStackMap.get(autotuneObjectKey).keySet()) {
					ApplicationServiceStack applicationServiceStack = applicationServiceStackMap.get(autotuneObjectKey).get(containerImageName);
					addLayerInfoToApplication(applicationServiceStack, layer);
				}
			}
			return;
		}

		// Check if a layer has a datasource query that validates its presence
		if (layerPresenceQuery != null && !layerPresenceQuery.isEmpty()) {
			DataSource dataSource = null;
			try {
				dataSource = DataSourceFactory.getDataSource(DeploymentInfo.getMonitoringAgent());
			} catch (MonitoringAgentNotFoundException e) {
				e.printStackTrace();
			}

			ArrayList<String> apps = null;
			try {
				apps = (ArrayList<String>) dataSource.getAppsForLayer(layerPresenceQuery, layerPresenceKey);
			} catch (MalformedURLException | NullPointerException e) {
				LOGGER.info(AnalyzerErrorConstants.AutotuneConfigErrors.COULD_NOT_GET_LIST_OF_APPLICATIONS + layer.getName());
			}
			if (apps != null) {
				// We now have a list of apps that have the label and the key specified by the user.
				// We now have to find the kubernetes objects corresponding to these apps
				// TODO: This query needs to be optimized to only check for pods in the right namespace
				PodList podList = client.pods().inAnyNamespace().list();
				for (String application : apps) {
					List<Container> containers = null;
					for (Pod pod : podList.getItems()) {
						if (pod.getMetadata().getName().contains(application)) {
							// We found a POD that matches the app name, now get its containers
							containers = pod.getSpec().getContainers();
							break;
						}
					}
					// No containers were found that matched the applications, this is weird, log a warning
					if (containers == null) {
						LOGGER.warn("Could not find any PODs related to Application name: " + application);
						break;
					}
					for (Container container : containers) {
						String containerImageName = container.getImage();
						// Check if the container image is already present in the applicationServiceStackMap, it not, add it
						for (String autotuneObjectKey : applicationServiceStackMap.keySet()) {
							if (applicationServiceStackMap.get(autotuneObjectKey).containsKey(containerImageName)) {
								addLayerInfoToApplication(applicationServiceStackMap.get(autotuneObjectKey).get(containerImageName), layer);
							}
						}
					}
				}
			}
		}

		if (layerPresenceLabel != null) {
			PodList podList = client.pods().inAnyNamespace().withLabel(layerPresenceLabel).list();
			for (Pod pod : podList.getItems()) {
				if (pod.getMetadata().getLabels().get(layerPresenceLabel).equals(layerPresenceLabelValue)) {
					for (Container container : pod.getSpec().getContainers()) {
						String containerImageName = container.getImage();
						for (String autotuneObjectKey : applicationServiceStackMap.keySet()) {
							if (applicationServiceStackMap.get(autotuneObjectKey).containsKey(containerImageName)) {
								addLayerInfoToApplication(applicationServiceStackMap.get(autotuneObjectKey).get(containerImageName), layer);
							}
						}
					}
				}
			}

			// We should now have all layers added to the applicationServiceStackMap

		}
	}

	/**
	 * Add layer, queries and tunables info to the autotuneObject
	 *
	 * @param applicationServiceStack ApplicationServiceStack instance that contains the layer
	 * @param autotuneConfig          AutotuneConfig object for the layer
	 */
	private static void addLayerInfoToApplication(ApplicationServiceStack applicationServiceStack, AutotuneConfig autotuneConfig) {
		// Check if layer already exists
<<<<<<< HEAD
		if (applicationServiceStack.getApplicationServiceStackLayers().containsKey(autotuneConfig.getName())) {
=======
		if (!applicationServiceStack.getApplicationServiceStackLayers().isEmpty() &&
				applicationServiceStack.getApplicationServiceStackLayers().containsKey(autotuneConfig.getName())) {
>>>>>>> 6c1ed72e
			return;
		}


		ArrayList<Tunable> tunables = new ArrayList<>();
		for (Tunable tunable : autotuneConfig.getTunables()) {
			try {
				Map<String, String> queries = new HashMap<>(tunable.getQueries());

<<<<<<< HEAD
				/*
		         * EM will update the queries with the right values for the pods in question.
				//Replace the query variables for all queries in the tunable and add the updated tunable copy to the tunables arraylist
=======
				// Replace the query variables for all queries in the tunable and add the updated tunable copy to the tunables arraylist
>>>>>>> 6c1ed72e
				for (String datasource : queries.keySet()) {
					String query = queries.get(datasource);
					query = Variables.updateQueryWithVariables(applicationServiceStack.getStackName(),
							applicationServiceStack.getNamespace(), query, null);
					queries.replace(datasource, query);
				}
				*/
				Tunable tunableCopy = new Tunable(tunable.getName(),
						tunable.getStep(),
						tunable.getUpperBound(),
						tunable.getLowerBound(),
						tunable.getValueType(),
						queries,
						tunable.getSloClassList(),
						tunable.getLayerName());
				tunables.add(tunableCopy);
			} catch (InvalidBoundsException ignored) { }
		}

		// Create autotuneconfigcopy with updated tunables arraylist
		AutotuneConfig autotuneConfigCopy = null;
		try {
			autotuneConfigCopy = new AutotuneConfig(autotuneConfig.getLayerId(),
					autotuneConfig.getName(),
					autotuneConfig.getLayerName(),
					autotuneConfig.getLevel(),
					autotuneConfig.getDetails(),
					autotuneConfig.getPresence(),
					autotuneConfig.getLayerPresenceQuery(),
					autotuneConfig.getLayerPresenceKey(),
					autotuneConfig.getLayerPresenceLabel(),
					autotuneConfig.getLayerPresenceLabelValue(),
					tunables);
		} catch (InvalidValueException ignored) { }

<<<<<<< HEAD
		LOGGER.info("Added layer " + autotuneConfig.getName() + " to application " + applicationServiceStack.getApplicationServiceName());
=======
		LOGGER.info("Added layer " + autotuneConfig.getName() + " to stack " + applicationServiceStack.getStackName());
>>>>>>> 6c1ed72e
		applicationServiceStack.getApplicationServiceStackLayers().put(autotuneConfig.getName(), autotuneConfigCopy);
	}
}<|MERGE_RESOLUTION|>--- conflicted
+++ resolved
@@ -32,7 +32,6 @@
 import io.fabric8.kubernetes.api.model.Pod;
 import io.fabric8.kubernetes.api.model.PodList;
 import io.fabric8.kubernetes.api.model.apps.Deployment;
-import io.fabric8.kubernetes.api.model.apps.DeploymentList;
 import io.fabric8.kubernetes.api.model.apps.ReplicaSet;
 import io.fabric8.kubernetes.api.model.apps.ReplicaSetList;
 import io.fabric8.kubernetes.client.DefaultKubernetesClient;
@@ -100,7 +99,6 @@
 					case "ADDED":
 						autotuneObject = autotuneDeployment.getAutotuneObject(resource);
 						if (autotuneObject != null) {
-<<<<<<< HEAD
 							addAutotuneObject(autotuneObject, autotuneDeployment, client);
 							String autotuneObjectStr = autotuneObject.getExperimentName();
 							// Each AutotuneObject can affect multiple applicationServiceStacks (micro services)
@@ -115,10 +113,6 @@
 							} else {
 								LOGGER.info("autotune object " + autotuneObject.getExperimentName() + " not added as no related deployments found!");
 							}
-=======
-							addAutotuneObject(autotuneObject, client);
-							LOGGER.info("Added autotune object " + autotuneObject.getExperimentName());
->>>>>>> 6c1ed72e
 						}
 						break;
 					case "MODIFIED":
@@ -127,7 +121,6 @@
 							// Check if any of the values have changed from the existing object in the map
 							if (autotuneObjectMap.get(autotuneObject.getExperimentName()).getExperimentId() != autotuneObject.getExperimentId()) {
 								deleteExistingAutotuneObject(resource);
-<<<<<<< HEAD
 								addAutotuneObject(autotuneObject, autotuneDeployment, client);
 
 								String autotuneObjectStr = autotuneObject.getExperimentId();
@@ -137,9 +130,6 @@
 									ApplicationServiceStack applicationServiceStack = applicationServiceStackMap.get(autotuneObjectStr).get(applicationServiceStackName);
 								}
 
-=======
-								addAutotuneObject(autotuneObject, client);
->>>>>>> 6c1ed72e
 								LOGGER.info("Modified autotune object {}", autotuneObject.getExperimentName());
 							}
 						}
@@ -199,16 +189,10 @@
 	 * @param autotuneObject
 	 * @param client
 	 */
-<<<<<<< HEAD
 	private static void addAutotuneObject(AutotuneObject autotuneObject, AutotuneDeployment autotuneDeployment, KubernetesClient client) {
 		autotuneObjectMap.put(autotuneObject.getExperimentName(), autotuneObject);
 		System.out.println("Autotune Object: " + autotuneObject.getExperimentName() + ": Finding Layers");
-		autotuneDeployment.matchPodsToAutotuneObject(client);
-=======
-	private static void addAutotuneObject(AutotuneObject autotuneObject, KubernetesClient client) {
-		autotuneObjectMap.put(autotuneObject.getExperimentName(), autotuneObject);
 		matchPodsToAutotuneObject(autotuneObject, client);
->>>>>>> 6c1ed72e
 
 		for (String autotuneConfig : autotuneConfigMap.keySet()) {
 			addLayerInfo(autotuneConfigMap.get(autotuneConfig));
@@ -255,8 +239,8 @@
 	 *
 	 * @param client KubernetesClient to get pods in cluster
 	 */
-<<<<<<< HEAD
-	private void matchPodsToAutotuneObject(KubernetesClient client) {
+/*
+	private static void matchPodsToAutotuneObject(KubernetesClient client) {
 
 		for (String autotuneObjectKey : autotuneObjectMap.keySet()) {
 
@@ -338,43 +322,58 @@
 							innerMap.put(applicationServiceStack.getApplicationServiceName(), applicationServiceStack);
 							applicationServiceStackMap.put(autotuneObject.getExperimentName(), innerMap);
 						}
-=======
+*/
 	private static void matchPodsToAutotuneObject(AutotuneObject autotuneObject, KubernetesClient client) {
 		String userLabelKey = autotuneObject.getSelectorInfo().getMatchLabel();
 		String userLabelValue = autotuneObject.getSelectorInfo().getMatchLabelValue();
 
-		PodList podList = client.pods().inAnyNamespace().withLabel(userLabelKey).list();
+		String namespace = autotuneObject.getNamespace();
+		PodList podList = client.pods().inNamespace(namespace).withLabel(userLabelKey, userLabelValue).list();
 		if (podList.getItems().isEmpty()) {
 			// TODO: No matching pods with the userLabelKey found, need to warn the user.
 			return;
 		}
 
-		/*
-		 * We now have a list of pods. Get the stack (ie docker image) for each pod.
-		 * Add the unique set of stacks and create an ApplicationServiceStack object for each.
-		 */
+		// We now have a list of pods. Get the stack (ie docker image) for each pod.
+		// Add the unique set of stacks and create an ApplicationServiceStack object for each.
 		for (Pod pod : podList.getItems()) {
 			ObjectMeta podMetadata = pod.getMetadata();
-			String containerLabelValue = podMetadata.getLabels().get(userLabelKey);
+			String podTemplateHash = podMetadata.getLabels().get(POD_TEMPLATE_HASH);
+			String status = pod.getStatus().getPhase();
+			ReplicaSetList replicaSetList = client.apps().replicaSets().inNamespace(namespace).withLabel(POD_TEMPLATE_HASH, podTemplateHash).list();
+			String deploymentName = null;
+			for (ReplicaSet replicaSet : replicaSetList.getItems()) {
+				String replicasetName = replicaSet.getMetadata().getName();
+				StringBuilder podHashSb = new StringBuilder("-").append(podTemplateHash);
+				deploymentName = replicasetName.replace(podHashSb.toString(), "");
+				Deployment deployment = client.apps().deployments().inNamespace(namespace).withName(deploymentName).get();
+				LOGGER.debug("Pod: " + podMetadata.getName()
+						+ " podTemplateHash: " + podTemplateHash
+						+ " replicasetName: " + replicasetName
+						+ " deploymentName: " + deploymentName);
+				if (deployment != null) {
+					break;
+				}
+			}
 			// Check docker image id for each container in the pod
 			for (Container container : pod.getSpec().getContainers()) {
 				String containerImageName = container.getImage();
-				if (containerLabelValue != null && containerLabelValue.equals(userLabelValue)) {
-					ApplicationServiceStack applicationServiceStack = new ApplicationServiceStack(containerImageName,
-							podMetadata.getNamespace());
-					// If autotuneobject is already in map
-					if (applicationServiceStackMap.containsKey(autotuneObject.getExperimentName())) {
-						// If applicationservicestack is not already in list
-						if (!applicationServiceStackMap.get(autotuneObject.getExperimentName()).containsKey(containerImageName)) {
-							applicationServiceStackMap.get(autotuneObject.getExperimentName()).put(containerImageName,
-									applicationServiceStack);
-						}
-					} else {
-						Map<String, ApplicationServiceStack> innerMap = new HashMap<>();
-						innerMap.put(containerImageName, applicationServiceStack);
-						applicationServiceStackMap.put(autotuneObject.getExperimentName(), innerMap);
->>>>>>> 6c1ed72e
+				ApplicationServiceStack applicationServiceStack = new ApplicationServiceStack(containerImageName,
+						podMetadata.getNamespace(),
+						deploymentName,
+						status);
+
+				// If autotuneobject is already in map
+				if (applicationServiceStackMap.containsKey(autotuneObject.getExperimentName())) {
+					// If applicationservicestack is not already in list
+					if (!applicationServiceStackMap.get(autotuneObject.getExperimentName()).containsKey(containerImageName)) {
+						applicationServiceStackMap.get(autotuneObject.getExperimentName()).put(containerImageName,
+								applicationServiceStack);
 					}
+				} else {
+					Map<String, ApplicationServiceStack> innerMap = new HashMap<>();
+					innerMap.put(containerImageName, applicationServiceStack);
+					applicationServiceStackMap.put(autotuneObject.getExperimentName(), innerMap);
 				}
 			}
 		}
@@ -476,8 +475,8 @@
 					'}';
 			String experimentId = Utils.generateID(idString);
 
-			return new AutotuneObject(experimentId,
-					name,
+			return new AutotuneObject(name,
+					experimentId,
 					namespace,
 					mode,
 					sloInfo,
@@ -518,13 +517,8 @@
 			// Get the autotunequeryvariables for the current kubernetes environment
 			ArrayList<Map<String, String>> queryVarList = null;
 			try {
-<<<<<<< HEAD
-				Map<String, Object> envVariablesMap = client.customResource(autotuneVariableContext).get(namespace, DeploymentInfo.getKubernetesType());
-				arrayList = (ArrayList<Map<String, String>>) envVariablesMap.get(AnalyzerConstants.AutotuneConfigConstants.QUERY_VARIABLES);
-=======
 				Map<String, Object> envVariblesMap = client.customResource(autotuneVariableContext).get(namespace, DeploymentInfo.getKubernetesType());
 				queryVarList = (ArrayList<Map<String, String>>) envVariblesMap.get(AnalyzerConstants.AutotuneConfigConstants.QUERY_VARIABLES);
->>>>>>> 6c1ed72e
 			} catch (Exception e) {
 				LOGGER.error("Autotunequeryvariable and autotuneconfig {} not in the same namespace", name);
 				return null;
@@ -730,9 +724,6 @@
 					}
 				}
 			}
-
-			// We should now have all layers added to the applicationServiceStackMap
-
 		}
 	}
 
@@ -744,28 +735,19 @@
 	 */
 	private static void addLayerInfoToApplication(ApplicationServiceStack applicationServiceStack, AutotuneConfig autotuneConfig) {
 		// Check if layer already exists
-<<<<<<< HEAD
-		if (applicationServiceStack.getApplicationServiceStackLayers().containsKey(autotuneConfig.getName())) {
-=======
 		if (!applicationServiceStack.getApplicationServiceStackLayers().isEmpty() &&
 				applicationServiceStack.getApplicationServiceStackLayers().containsKey(autotuneConfig.getName())) {
->>>>>>> 6c1ed72e
 			return;
 		}
-
 
 		ArrayList<Tunable> tunables = new ArrayList<>();
 		for (Tunable tunable : autotuneConfig.getTunables()) {
 			try {
 				Map<String, String> queries = new HashMap<>(tunable.getQueries());
 
-<<<<<<< HEAD
 				/*
 		         * EM will update the queries with the right values for the pods in question.
-				//Replace the query variables for all queries in the tunable and add the updated tunable copy to the tunables arraylist
-=======
 				// Replace the query variables for all queries in the tunable and add the updated tunable copy to the tunables arraylist
->>>>>>> 6c1ed72e
 				for (String datasource : queries.keySet()) {
 					String query = queries.get(datasource);
 					query = Variables.updateQueryWithVariables(applicationServiceStack.getStackName(),
@@ -801,11 +783,7 @@
 					tunables);
 		} catch (InvalidValueException ignored) { }
 
-<<<<<<< HEAD
-		LOGGER.info("Added layer " + autotuneConfig.getName() + " to application " + applicationServiceStack.getApplicationServiceName());
-=======
 		LOGGER.info("Added layer " + autotuneConfig.getName() + " to stack " + applicationServiceStack.getStackName());
->>>>>>> 6c1ed72e
 		applicationServiceStack.getApplicationServiceStackLayers().put(autotuneConfig.getName(), autotuneConfigCopy);
 	}
 }