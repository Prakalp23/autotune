--- conflicted
+++ resolved
@@ -351,18 +351,6 @@
 			String objectiveFunction = null;
 			String hpoAlgoImpl = null;
 			if (specJson != null) {
-<<<<<<< HEAD
-				slaJson = specJson.optJSONObject(AnalyzerConstants.AutotuneObjectConstants.SLO);
-				sla_class = slaJson.optString(AnalyzerConstants.AutotuneObjectConstants.SLO_CLASS);
-				direction = slaJson.optString(AnalyzerConstants.AutotuneObjectConstants.DIRECTION);
-				hpoAlgoImpl = slaJson.optString(AnalyzerConstants.AutotuneObjectConstants.HPO_ALGO_IMPL);
-				objectiveFunction = slaJson.optString(AnalyzerConstants.AutotuneObjectConstants.OBJECTIVE_FUNCTION);
-			}
-
-			JSONArray functionVariables = new JSONArray();
-			if (slaJson != null) {
-				functionVariables = slaJson.getJSONArray(AnalyzerConstants.AutotuneObjectConstants.FUNCTION_VARIABLES);
-=======
 				sloJson = specJson.optJSONObject(DAConstants.AutotuneObjectConstants.SLO);
 				slo_class = sloJson.optString(DAConstants.AutotuneObjectConstants.SLO_CLASS);
 				direction = sloJson.optString(DAConstants.AutotuneObjectConstants.DIRECTION);
@@ -373,7 +361,6 @@
 			JSONArray functionVariables = new JSONArray();
 			if (sloJson != null) {
 				functionVariables = sloJson.getJSONArray(DAConstants.AutotuneObjectConstants.FUNCTION_VARIABLES);
->>>>>>> 69cbb9ce
 			}
 			ArrayList<Metric> metricArrayList = new ArrayList<>();
 
@@ -397,11 +384,7 @@
 				hpoAlgoImpl = AnalyzerConstants.AutotuneObjectConstants.DEFAULT_HPO_ALGO_IMPL;
 			}
 
-<<<<<<< HEAD
-			sloInfo = new SloInfo(sla_class,
-=======
 			sloInfo = new SloInfo(slo_class,
->>>>>>> 69cbb9ce
 					objectiveFunction,
 					direction,
 					hpoAlgoImpl,
@@ -436,11 +419,7 @@
 					"name='" + name + '\'' +
 					", namespace='" + namespace + '\'' +
 					", mode='" + mode + '\'' +
-<<<<<<< HEAD
-					", slaInfo=" + sloInfo +
-=======
 					", sloInfo=" + sloInfo +
->>>>>>> 69cbb9ce
 					", selectorInfo=" + selectorInfo +
 					'}';
 			String experimentId = Utils.generateID(idString);
@@ -566,20 +545,12 @@
 				// Read in step from the tunable, set it to '1' if not specified.
 				double step = tunableJson.optDouble(AnalyzerConstants.AutotuneConfigConstants.STEP, 1);
 
-<<<<<<< HEAD
-				ArrayList<String> slaClassList = new ArrayList<>();
-				JSONArray slaClassJson = tunableJson.getJSONArray(AnalyzerConstants.AutotuneConfigConstants.SLO_CLASS);
-				for (Object slaClassObject : slaClassJson) {
-					String slaClass = (String) slaClassObject;
-					slaClassList.add(slaClass);
-=======
 				ArrayList<String> sloClassList = new ArrayList<>();
 
 				JSONArray sloClassJson = tunableJson.getJSONArray(DAConstants.AutotuneConfigConstants.SLO_CLASS);
 				for (Object sloClassObject : sloClassJson) {
 					String sloClass = (String) sloClassObject;
 					sloClassList.add(sloClass);
->>>>>>> 69cbb9ce
 				}
 
 				Tunable tunable;
