--- conflicted
+++ resolved
@@ -88,37 +88,7 @@
         response.setContentType(JSON_CONTENT_TYPE);
         response.setCharacterEncoding(CHARACTER_ENCODING);
 
-<<<<<<< HEAD
-            String experimentName = request.getParameter(AnalyzerConstants.ServiceConstants.EXPERIMENT_NAME);
-            // If experiment name is not null, try to find it in the hashmap
-            if (experimentName != null) {
-                AutotuneObject autotuneObject = AutotuneDeployment.autotuneObjectMap.get(experimentName);
-                if (autotuneObject != null) {
-                    JSONObject experimentJson = new JSONObject();
-                    addExperimentDetails(experimentJson, autotuneObject);
-                    addDeploymentDetails(experimentJson, autotuneObject);
-                    outputJsonArray.put(experimentJson);
-                }
-            } else {
-                // Print all the experiments
-                for (String autotuneObjectKey : AutotuneDeployment.autotuneObjectMap.keySet()) {
-                    AutotuneObject autotuneObject = AutotuneDeployment.autotuneObjectMap.get(autotuneObjectKey);
-                    JSONObject experimentJson = new JSONObject();
-                    addExperimentDetails(experimentJson, autotuneObject);
-                    addDeploymentDetails(experimentJson, autotuneObject);
-                    outputJsonArray.put(experimentJson);
-                }
-            }
-=======
         JSONArray outputJsonArray = new JSONArray();
-        // Check if there are any experiments running at all ?
-        if (AutotuneDeployment.autotuneObjectMap.isEmpty()) {
-            outputJsonArray.put(AUTOTUNE_OBJECTS_NOT_FOUND);
-            response.getWriter().println(outputJsonArray.toString(4));
-            return;
-        }
->>>>>>> 63885998
-
         String experimentName = request.getParameter(AnalyzerConstants.ServiceConstants.EXPERIMENT_NAME);
         // If experiment name is not null, try to find it in the hashmap
         if (experimentName != null) {
@@ -126,7 +96,7 @@
             if (autotuneObject != null) {
                 JSONObject experimentJson = new JSONObject();
                 addExperimentDetails(experimentJson, autotuneObject);
-                addStackDetails(experimentJson, autotuneObject);
+                addDeploymentDetails(experimentJson, autotuneObject);
                 outputJsonArray.put(experimentJson);
             }
         } else {
@@ -135,15 +105,13 @@
                 AutotuneObject autotuneObject = AutotuneDeployment.autotuneObjectMap.get(autotuneObjectKey);
                 JSONObject experimentJson = new JSONObject();
                 addExperimentDetails(experimentJson, autotuneObject);
-                addStackDetails(experimentJson, autotuneObject);
+                addDeploymentDetails(experimentJson, autotuneObject);
                 outputJsonArray.put(experimentJson);
             }
         }
-
         if (outputJsonArray.isEmpty()) {
             outputJsonArray.put(ERROR_EXPERIMENT_NAME + experimentName + NOT_FOUND);
         }
         response.getWriter().println(outputJsonArray.toString(4));
-
     }
 }