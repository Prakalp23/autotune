--- conflicted
+++ resolved
@@ -15,14 +15,9 @@
  *******************************************************************************/
 package com.autotune.analyzer.services;
 
-<<<<<<< HEAD
-import com.autotune.analyzer.Experimentator;
-import com.autotune.analyzer.application.ApplicationServiceStack;
-import com.autotune.analyzer.application.Tunable;
-=======
->>>>>>> 6c1ed72e
+import com.autotune.analyzer.AutotuneExperiment;
+import com.autotune.analyzer.application.ApplicationSearchSpace;
 import com.autotune.analyzer.deployment.AutotuneDeployment;
-import com.autotune.analyzer.k8sObjects.AutotuneObject;
 import com.autotune.analyzer.utils.AnalyzerConstants;
 import org.json.JSONArray;
 
@@ -31,13 +26,10 @@
 import javax.servlet.http.HttpServletResponse;
 import java.io.IOException;
 
-<<<<<<< HEAD
-import static com.autotune.utils.SearchSpaceHelpers.getSearchSpaceJSONArray;
-=======
+import static com.autotune.analyzer.Experimentator.experimentsMap;
 import static com.autotune.analyzer.utils.AnalyzerConstants.ServiceConstants.JSON_CONTENT_TYPE;
 import static com.autotune.analyzer.utils.AnalyzerErrorConstants.AutotuneServiceMessages.*;
 import static com.autotune.analyzer.utils.ServiceHelpers.addApplicationToSearchSpace;
->>>>>>> 6c1ed72e
 
 public class SearchSpace extends HttpServlet
 {
@@ -51,59 +43,14 @@
      *
      * Example JSON:
      * [
-<<<<<<< HEAD
-     *     {
-     *         "experiment_name": "app1_autotune",
-     *         "objective_function": "request_count",
-=======
      *    {
      *         "experiment_name": "galaxies-autotune-min-http-response-time",
      *         "experiment_id": "7c07cf4db16adcf76bad79394c9e7df2f3b8d8e6942cfa3f7b254b5aec1299b0",
      *         "objective_function": "request_sum/request_count",
->>>>>>> 6c1ed72e
      *         "hpo_algo_impl": "optuna_tpe",
      *         "tunables": [
      *             {
      *                 "value_type": "double",
-<<<<<<< HEAD
-     *                 "lower_bound": 150,
-     *                 "name": "memoryRequest",
-     *                 "step": 1,
-     *                 "upper_bound": 300
-     *             },
-     *             {
-     *                 "value_type": "double",
-     *                 "lower_bound": 1,
-     *                 "name": "cpuRequest",
-     *                 "step": 0.01,
-     *                 "upper_bound": 3
-     *             }
-     *         ],
-     *         "slo_class": "throughput",
-     *         "direction": "maximize"
-     *     }
-     * ]
-     * @param request
-     * @param response
-     * @throws IOException
-     */
-    @Override
-    protected void doGet(HttpServletRequest request, HttpServletResponse response) throws IOException {
-        try {
-            response.setStatus(HttpServletResponse.SC_OK);
-            response.setContentType("application/json");
-            response.setCharacterEncoding("UTF-8");
-
-            String experimentId = request.getParameter(AnalyzerConstants.AutotuneObjectConstants.ID);
-            JSONArray searchSpaceJsonArray = new JSONArray();
-            getSearchSpaceJSONArray(searchSpaceJsonArray, experimentId);
-
-            if (searchSpaceJsonArray.isEmpty()) {
-                if (Experimentator.experimentsMap.isEmpty())
-                    searchSpaceJsonArray.put("Error: No Experiments underway!");
-                else
-                    searchSpaceJsonArray.put("Error: Experiment " + experimentId + " not found!");
-=======
      *                 "lower_bound": "150.0Mi",
      *                 "name": "memoryRequest",
      *                 "step": 1,
@@ -149,93 +96,55 @@
      *     }
      * ]
      *
-     * @param req
-     * @param resp
+     * @param request
+     * @param response
      * @throws IOException
      */
     @Override
-    protected void doGet(HttpServletRequest req, HttpServletResponse resp) throws IOException {
-        JSONArray outputJsonArray = new JSONArray();
-        resp.setContentType(JSON_CONTENT_TYPE);
+    protected void doGet(HttpServletRequest request, HttpServletResponse response) throws IOException {
+        try {
+            response.setStatus(HttpServletResponse.SC_OK);
+            response.setContentType(JSON_CONTENT_TYPE);
+            response.setCharacterEncoding("UTF-8");
+            JSONArray searchSpaceJsonArray = new JSONArray();
 
-        String experimentName = req.getParameter(AnalyzerConstants.ServiceConstants.EXPERIMENT_NAME);
-        String containerImageName = req.getParameter(AnalyzerConstants.ServiceConstants.STACK_NAME);
+            if (AutotuneDeployment.autotuneObjectMap.isEmpty()) {
+                searchSpaceJsonArray.put(AUTOTUNE_OBJECTS_NOT_FOUND);
+                response.getWriter().println(searchSpaceJsonArray.toString(4));
+                return;
+            }
 
-        if (AutotuneDeployment.autotuneObjectMap.isEmpty()) {
-            outputJsonArray.put(AUTOTUNE_OBJECTS_NOT_FOUND);
-            resp.getWriter().println(outputJsonArray.toString(4));
-            return;
-        }
+            String experimentName = request.getParameter(AnalyzerConstants.ServiceConstants.EXPERIMENT_NAME);
+            String containerImageName = request.getParameter(AnalyzerConstants.ServiceConstants.STACK_NAME);
 
-        if (!AutotuneDeployment.applicationServiceStackMap.isEmpty()) {
-            if (experimentName == null) {
-                // No experiment name parameter, generate search space for all experiments
-                for (String autotuneObjectKey : AutotuneDeployment.applicationServiceStackMap.keySet()) {
-                    AutotuneObject autotuneObject = AutotuneDeployment.autotuneObjectMap.get(autotuneObjectKey);
-                    addExperimentToSearchSpace(outputJsonArray, autotuneObjectKey, autotuneObject, containerImageName);
+            AutotuneExperiment autotuneExperiment = null;
+            ApplicationSearchSpace applicationSearchSpace = null;
+            if (null != experimentName) {
+                autotuneExperiment = experimentsMap.get(experimentName);
+                if (null != autotuneExperiment) {
+                    applicationSearchSpace = autotuneExperiment.getApplicationServiceStack().getApplicationSearchSpace();
+                    addApplicationToSearchSpace(searchSpaceJsonArray, applicationSearchSpace);
                 }
             } else {
-                AutotuneObject autotuneObject = AutotuneDeployment.autotuneObjectMap.get(experimentName);
-                if (autotuneObject != null) {
-                    addExperimentToSearchSpace(outputJsonArray, experimentName, autotuneObject, containerImageName);
+                // No experiment name parameter, generate search space for all experiments
+                for (String expName : experimentsMap.keySet()) {
+                    autotuneExperiment = experimentsMap.get(expName);
+                    applicationSearchSpace = autotuneExperiment.getApplicationServiceStack().getApplicationSearchSpace();
+                    addApplicationToSearchSpace(searchSpaceJsonArray, applicationSearchSpace);
                 }
->>>>>>> 6c1ed72e
             }
 
-<<<<<<< HEAD
+            if (searchSpaceJsonArray.isEmpty()) {
+                if (containerImageName != null) {
+                    searchSpaceJsonArray.put(ERROR_STACK_NAME + containerImageName + NOT_FOUND);
+                } else {
+                    searchSpaceJsonArray.put(ERROR_EXPERIMENT_NAME + experimentName + NOT_FOUND);
+                }
+            }
             response.getWriter().println(searchSpaceJsonArray.toString(4));
             response.getWriter().close();
         } catch (Exception ex) {
             response.setStatus(HttpServletResponse.SC_INTERNAL_SERVER_ERROR);
-=======
-        if (outputJsonArray.isEmpty()) {
-            if (containerImageName != null) {
-                outputJsonArray.put(ERROR_STACK_NAME + containerImageName + NOT_FOUND);
-            } else {
-                outputJsonArray.put(ERROR_EXPERIMENT_NAME + experimentName + NOT_FOUND);
-            }
->>>>>>> 6c1ed72e
-        }
-    }
-
-<<<<<<< HEAD
-    private void addApplicationToSearchSpace(JSONArray outputJsonArray, String autotuneObjectKey, AutotuneObject autotuneObject, String experimentName) {
-        JSONObject applicationJson = new JSONObject();
-        ApplicationServiceStack applicationServiceStack = AutotuneDeployment.applicationServiceStackMap
-                .get(autotuneObjectKey).get(experimentName);
-
-        applicationJson.put(AnalyzerConstants.ServiceConstants.EXPERIMENT_NAME, experimentName);
-        applicationJson.put(AnalyzerConstants.AutotuneObjectConstants.OBJECTIVE_FUNCTION, autotuneObject.getSloInfo().getObjectiveFunction());
-        applicationJson.put(AnalyzerConstants.AutotuneObjectConstants.SLO_CLASS, autotuneObject.getSloInfo().getSloClass());
-        applicationJson.put(AnalyzerConstants.AutotuneObjectConstants.DIRECTION, autotuneObject.getSloInfo().getDirection());
-        applicationJson.put(AnalyzerConstants.AutotuneObjectConstants.HPO_ALGO_IMPL, autotuneObject.getSloInfo().getHpoAlgoImpl());
-
-        JSONArray tunablesJsonArray = new JSONArray();
-        for (String autotuneConfigName : applicationServiceStack.getApplicationServiceStackLayers().keySet()) {
-            AutotuneConfig autotuneConfig = applicationServiceStack.getApplicationServiceStackLayers().get(autotuneConfigName);
-            for (Tunable tunable : autotuneConfig.getTunables()) {
-                JSONObject tunableJson = new JSONObject();
-                tunableJson.put(AnalyzerConstants.AutotuneConfigConstants.NAME, tunable.getName());
-                tunableJson.put(AnalyzerConstants.AutotuneConfigConstants.UPPER_BOUND, tunable.getUpperBound());
-                tunableJson.put(AnalyzerConstants.AutotuneConfigConstants.LOWER_BOUND, tunable.getLowerBound());
-                tunableJson.put(AnalyzerConstants.AutotuneConfigConstants.VALUE_TYPE, tunable.getValueType());
-                tunableJson.put(AnalyzerConstants.AutotuneConfigConstants.STEP, tunable.getStep());
-
-                tunablesJsonArray.put(tunableJson);
-=======
-    private void addExperimentToSearchSpace(JSONArray outputJsonArray, String experimentName, AutotuneObject autotuneObject, String containerImageName) {
-        if (containerImageName == null) {
-            // No containerImage name parameter, generate search space for all stacks
-            if (!AutotuneDeployment.applicationServiceStackMap.get(experimentName).isEmpty()) {
-                for (String imageName : AutotuneDeployment.applicationServiceStackMap.get(experimentName).keySet()) {
-                    addApplicationToSearchSpace(outputJsonArray, experimentName, autotuneObject, imageName);
-                }
-            }
-        } else {
-            if (AutotuneDeployment.applicationServiceStackMap.get(experimentName).containsKey(containerImageName)) {
-                addApplicationToSearchSpace(outputJsonArray, experimentName, autotuneObject, containerImageName);
->>>>>>> 6c1ed72e
-            }
         }
     }
 }