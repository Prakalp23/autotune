--- conflicted
+++ resolved
@@ -18,7 +18,6 @@
 import com.autotune.analyzer.AutotuneExperiment;
 import com.autotune.analyzer.application.ApplicationDeployment;
 import com.autotune.analyzer.application.ApplicationSearchSpace;
-import com.autotune.analyzer.deployment.AutotuneDeployment;
 import com.autotune.analyzer.k8sObjects.AutotuneObject;
 import com.autotune.analyzer.utils.AnalyzerConstants;
 import org.json.JSONArray;
@@ -115,101 +114,64 @@
         response.setStatus(HttpServletResponse.SC_OK);
         response.setContentType(JSON_CONTENT_TYPE);
         response.setCharacterEncoding(CHARACTER_ENCODING);
-
-<<<<<<< HEAD
-            String experimentName = request.getParameter(AnalyzerConstants.ServiceConstants.EXPERIMENT_NAME);
-            String deploymentName = request.getParameter(AnalyzerConstants.ServiceConstants.DEPLOYMENT_NAME);
-            String containerImageName = request.getParameter(AnalyzerConstants.ServiceConstants.STACK_NAME);
-
-            AutotuneExperiment autotuneExperiment = null;
-            ApplicationSearchSpace applicationSearchSpace = null;
-            if (null != experimentName) {
-                AutotuneObject autotuneObject = autotuneObjectMap.get(experimentName);
-                if (null != autotuneObject) {
-                    Map<String, ApplicationDeployment> depMap = deploymentMap.get(experimentName);
-                    if (!depMap.isEmpty()) {
-                        if (null != deploymentName) {
-                            ApplicationDeployment applicationDeployment = depMap.get(deploymentName);
-                            if (null != applicationDeployment) {
-                                autotuneExperiment = experimentsMap.get(deploymentName);
-                                if (null != autotuneExperiment) {
-                                    applicationSearchSpace = autotuneExperiment.getApplicationSearchSpace();
-                                    addApplicationToSearchSpace(searchSpaceJsonArray, applicationSearchSpace);
-                                }
-                            }
-                        } else {
-                            for (String depName : depMap.keySet()) {
-                                autotuneExperiment = experimentsMap.get(depName);
-                                if (null != autotuneExperiment) {
-                                    applicationSearchSpace = autotuneExperiment.getApplicationSearchSpace();
-                                    addApplicationToSearchSpace(searchSpaceJsonArray, applicationSearchSpace);
-                                }
-                            }
-                        }
-                    }
-                }
-            } else if (null != deploymentName) {
-                autotuneExperiment = experimentsMap.get(deploymentName);
-                if (null != autotuneExperiment) {
-                    applicationSearchSpace = autotuneExperiment.getApplicationSearchSpace();
-                    addApplicationToSearchSpace(searchSpaceJsonArray, applicationSearchSpace);
-                }
-            } else {
-                // No experiment name parameter, generate search space for all experiments
-                for (String expName : experimentsMap.keySet()) {
-                    autotuneExperiment = experimentsMap.get(expName);
-                    applicationSearchSpace = autotuneExperiment.getApplicationSearchSpace();
-                    addApplicationToSearchSpace(searchSpaceJsonArray, applicationSearchSpace);
-                }
-=======
         JSONArray searchSpaceJsonArray = new JSONArray();
-        if (AutotuneDeployment.autotuneObjectMap.isEmpty()) {
-            searchSpaceJsonArray.put(AUTOTUNE_OBJECTS_NOT_FOUND);
-            response.getWriter().println(searchSpaceJsonArray.toString(4));
-            return;
-        }
 
         String experimentName = request.getParameter(AnalyzerConstants.ServiceConstants.EXPERIMENT_NAME);
+        String deploymentName = request.getParameter(AnalyzerConstants.ServiceConstants.DEPLOYMENT_NAME);
         String containerImageName = request.getParameter(AnalyzerConstants.ServiceConstants.STACK_NAME);
 
         AutotuneExperiment autotuneExperiment = null;
         ApplicationSearchSpace applicationSearchSpace = null;
         if (null != experimentName) {
-            autotuneExperiment = experimentsMap.get(experimentName);
+            AutotuneObject autotuneObject = autotuneObjectMap.get(experimentName);
+            if (null != autotuneObject) {
+                Map<String, ApplicationDeployment> depMap = deploymentMap.get(experimentName);
+                if (!depMap.isEmpty()) {
+                    if (null != deploymentName) {
+                        ApplicationDeployment applicationDeployment = depMap.get(deploymentName);
+                        if (null != applicationDeployment) {
+                            autotuneExperiment = experimentsMap.get(deploymentName);
+                            if (null != autotuneExperiment) {
+                                applicationSearchSpace = autotuneExperiment.getApplicationSearchSpace();
+                                addApplicationToSearchSpace(searchSpaceJsonArray, applicationSearchSpace);
+                            }
+                        }
+                    } else {
+                        for (String depName : depMap.keySet()) {
+                            autotuneExperiment = experimentsMap.get(depName);
+                            if (null != autotuneExperiment) {
+                                applicationSearchSpace = autotuneExperiment.getApplicationSearchSpace();
+                                addApplicationToSearchSpace(searchSpaceJsonArray, applicationSearchSpace);
+                            }
+                        }
+                    }
+                }
+            }
+        } else if (null != deploymentName) {
+            autotuneExperiment = experimentsMap.get(deploymentName);
             if (null != autotuneExperiment) {
-                applicationSearchSpace = autotuneExperiment.getApplicationServiceStack().getApplicationSearchSpace();
+                applicationSearchSpace = autotuneExperiment.getApplicationSearchSpace();
                 addApplicationToSearchSpace(searchSpaceJsonArray, applicationSearchSpace);
->>>>>>> 63885998
             }
         } else {
             // No experiment name parameter, generate search space for all experiments
             for (String expName : experimentsMap.keySet()) {
                 autotuneExperiment = experimentsMap.get(expName);
-                applicationSearchSpace = autotuneExperiment.getApplicationServiceStack().getApplicationSearchSpace();
+                applicationSearchSpace = autotuneExperiment.getApplicationSearchSpace();
                 addApplicationToSearchSpace(searchSpaceJsonArray, applicationSearchSpace);
             }
         }
 
-<<<<<<< HEAD
-            if (searchSpaceJsonArray.isEmpty()) {
-                if (null != containerImageName) {
-                    searchSpaceJsonArray.put(ERROR_STACK_NAME + containerImageName + NOT_FOUND);
-                } if (null != deploymentName) {
-                    searchSpaceJsonArray.put(ERROR_DEPLOYMENT_NAME + deploymentName + NOT_FOUND);
-                } else {
-                    searchSpaceJsonArray.put(ERROR_EXPERIMENT_NAME + experimentName + NOT_FOUND);
-                }
-=======
         if (searchSpaceJsonArray.isEmpty()) {
-            if (containerImageName != null) {
+            if (null != containerImageName) {
                 searchSpaceJsonArray.put(ERROR_STACK_NAME + containerImageName + NOT_FOUND);
+            } else if (null != deploymentName) {
+                searchSpaceJsonArray.put(ERROR_DEPLOYMENT_NAME + deploymentName + NOT_FOUND);
             } else {
                 searchSpaceJsonArray.put(ERROR_EXPERIMENT_NAME + experimentName + NOT_FOUND);
->>>>>>> 63885998
             }
         }
         response.getWriter().println(searchSpaceJsonArray.toString(4));
         response.getWriter().close();
-
     }
 }