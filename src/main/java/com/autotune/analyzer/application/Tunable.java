/*******************************************************************************
 * Copyright (c) 2020, 2021 Red Hat, IBM Corporation and others.
 *
 * Licensed under the Apache License, Version 2.0 (the "License");
 * you may not use this file except in compliance with the License.
 * You may obtain a copy of the License at
 *
 *    http://www.apache.org/licenses/LICENSE-2.0
 *
 * Unless required by applicable law or agreed to in writing, software
 * distributed under the License is distributed on an "AS IS" BASIS,
 * WITHOUT WARRANTIES OR CONDITIONS OF ANY KIND, either express or implied.
 * See the License for the specific language governing permissions and
 * limitations under the License.
 *******************************************************************************/
package com.autotune.analyzer.application;

import com.autotune.analyzer.exceptions.InvalidBoundsException;
import com.autotune.analyzer.utils.AutotuneSupportedTypes;

import java.util.ArrayList;
import java.util.Map;
import java.util.Objects;

import static com.autotune.analyzer.utils.AnalyzerConstants.AutotuneConfigConstants.*;
<<<<<<< HEAD
import static com.autotune.analyzer.utils.AnalyzerErrorConstants.AutotuneConfigErrors.*;
=======
>>>>>>> 16aca2dc

/**
 * Contains the tunable to optimize, along with its upper and lower bounds, value type
 * and the list of slo_class (throughput, response_time, right_size, etc.) for which it is applicable.
 *
 * Example:
 * - name: <Tunable>
 *   value_type: double
 *   upper_bound: 4.0
 *   lower_bound: 2.0
 *   step: 0.01
 *   queries:
 *     datasource:
 *     - name: 'prometheus'
 *       query: '(container_cpu_usage_seconds_total{$CONTAINER_LABEL$!="POD", $POD_LABEL$="$POD$"}[1m])'
 *   slo_class:
 *   - response_time
 *   - throughput
 */
public class Tunable
{
<<<<<<< HEAD
	private final String name;
	private final double step;
	private final String valueType;
	private final Double upperBoundValue;
	private final Double lowerBoundValue;
	private final String boundUnits;
=======
	private String name;
	private double step;
	private String valueType;
	private double upperBoundValue;
	private double lowerBoundValue;
	private String boundUnits;
>>>>>>> 16aca2dc
	private String description;
	private Map<String, String> queries;
	private final String layerName;

    /*
    TODO Think about bounds for other valueTypes
    String bound; //[1.5-3.5], [true, false]
    */

	public ArrayList<String> sloClassList;

	private void validateBounds(Double upperBoundValue,
								Double lowerBoundValue,
								String upperBoundUnits,
								String lowerBoundUnits) throws InvalidBoundsException {
		if (upperBoundUnits != null &&
<<<<<<< HEAD
				!upperBoundUnits.trim().isEmpty() &&
				lowerBoundUnits != null &&
				!lowerBoundUnits.trim().isEmpty() &&
				!lowerBoundUnits.equalsIgnoreCase(upperBoundUnits)) {
			System.out.println("ERROR: Tunable: " + name +
=======
			!upperBoundUnits.trim().isEmpty() &&
			lowerBoundUnits != null &&
			!lowerBoundUnits.trim().isEmpty() &&
			!lowerBoundUnits.equalsIgnoreCase(upperBoundUnits)) {
			throw new InvalidBoundsException("Tunable: " + name +
>>>>>>> 16aca2dc
					" has invalid bound units; ubv: " + upperBoundValue +
					" lbv: " + lowerBoundValue +
					" ubu: " + upperBoundUnits +
					" lbu: " + lowerBoundUnits);
<<<<<<< HEAD
			throw new InvalidBoundsException();
		}

		/*
		 * Bounds cannot be negative.
		 * upperBound has to be greater than lowerBound.
		 * step has to be lesser than or equal to the difference between the two bounds.
		 */
		if (upperBoundValue < 0 ||
				lowerBoundValue < 0 ||
				lowerBoundValue >= upperBoundValue ||
				step > (upperBoundValue - lowerBoundValue)
		) {
			System.out.println("ERROR: Tunable: " + name +
					" has invalid bounds; ubv: " + upperBoundValue +
					" lbv: " + lowerBoundValue +
					" ubu: " + upperBoundUnits +
					" lbu: " + lowerBoundUnits);
			throw new InvalidBoundsException();
		}
	}

	public Tunable(String name,
				   double step,
				   String upperBound,
				   String lowerBound,
				   String valueType,
				   Map<String, String> queries,
				   ArrayList<String> sloClassList,
				   String layerName) throws InvalidBoundsException {
		this.queries = queries;
		this.name = Objects.requireNonNull(name, TUNABLE_NAME_EMPTY);
		this.valueType = Objects.requireNonNull(valueType, VALUE_TYPE_NULL);
		this.sloClassList = Objects.requireNonNull(sloClassList, INVALID_SLO_CLASS);
		this.step = Objects.requireNonNull(step, ZERO_STEP);
		if (AutotuneSupportedTypes.LAYERS_SUPPORTED.contains(layerName))
			this.layerName = layerName;
		else
			this.layerName = "generic";

=======
		}

		/*
		 * Bounds cannot be negative.
		 * upperBound has to be greater than lowerBound.
		 * step has to be lesser than or equal to the difference between the two bounds.
		 */
		if (upperBoundValue < 0 ||
			lowerBoundValue < 0 ||
			lowerBoundValue >= upperBoundValue ||
			step > (upperBoundValue - lowerBoundValue)
		) {
			throw new InvalidBoundsException("ERROR: Tunable: " + name +
					" has invalid bounds; ubv: " + upperBoundValue +
					" lbv: " + lowerBoundValue +
					" ubu: " + upperBoundUnits +
					" lbu: " + lowerBoundUnits);
		}
	}

	public Tunable(String name,
				   double step,
				   String upperBound,
				   String lowerBound,
				   String valueType,
				   Map<String, String> queries,
				   ArrayList<String> sloClassList) throws InvalidBoundsException {
		this.queries = queries;
		this.name = Objects.requireNonNull(name, "name cannot be null");
		this.valueType = Objects.requireNonNull(valueType, "Value type cannot be null");
		this.sloClassList = Objects.requireNonNull(sloClassList, "tunable should contain supported slo_classes");
		this.step = Objects.requireNonNull(step, "step cannot be null");

>>>>>>> 16aca2dc
		/* Parse the value for the bounds from the strings passed in */
		Double upperBoundValue = Double.parseDouble(BOUND_CHARS.matcher(upperBound).replaceAll(""));
		Double lowerBoundValue = Double.parseDouble(BOUND_CHARS.matcher(lowerBound).replaceAll(""));

		/* Parse the bound units from the strings passed in and make sure they are the same */
		String upperBoundUnits = BOUND_DIGITS.matcher(upperBound).replaceAll("");
		String lowerBoundUnits = BOUND_DIGITS.matcher(lowerBound).replaceAll("");

		validateBounds(upperBoundValue, lowerBoundValue, upperBoundUnits, lowerBoundUnits);

		this.lowerBoundValue = lowerBoundValue;
		this.upperBoundValue = upperBoundValue;
		this.boundUnits = upperBoundUnits;
<<<<<<< HEAD

		System.out.println("Adding Tunable: " + name +
				" has bounds; ubv: " + this.upperBoundValue +
				" lbv: " + this.lowerBoundValue +
				" ubu: " + upperBoundUnits +
				" lbu: " + lowerBoundUnits);
=======
>>>>>>> 16aca2dc
	}

	public Tunable(Tunable copy) {
		this.name = copy.name;
		this.step = copy.step;
		this.upperBoundValue = copy.upperBoundValue;
		this.lowerBoundValue = copy.lowerBoundValue;
		this.boundUnits = copy.boundUnits;
		this.valueType = copy.valueType;
		this.description = copy.description;
		this.queries = copy.queries;
		this.layerName = copy.layerName;
		this.sloClassList = copy.sloClassList;
	}

	public String getName() {
		return name;
	}

	private String getBound(Double boundVal, String boundUnits, String valueType) {
		if (valueType.equalsIgnoreCase(INTEGER)) {
			return boundVal.intValue() + boundUnits;
		}
		if (valueType.equalsIgnoreCase(LONG)) {
			return boundVal.longValue() + boundUnits;
		}
		return boundVal + boundUnits;
	}

<<<<<<< HEAD
=======
	private String getBound(Double boundVal, String boundUnits, String valueType) {
		if (valueType.equalsIgnoreCase(INTEGER)) {
			return boundVal.intValue() + boundUnits;
		}
		if (valueType.equalsIgnoreCase(LONG)) {
			return boundVal.longValue() + boundUnits;
		}
		return boundVal + boundUnits;
	}

>>>>>>> 16aca2dc
	public Double getUpperBoundValue() {
		return upperBoundValue;
	}

	public String getUpperBound() {
		return getBound(upperBoundValue, boundUnits, valueType);
	}

	public Double getLowerBoundValue() {
		return lowerBoundValue;
	}

	public String getLowerBound() {
		return getBound(lowerBoundValue, boundUnits, valueType);
	}

	public String getBoundUnits() {
		return boundUnits;
	}

	public String getValueType() {
		return valueType;
	}

	public Map<String, String> getQueries() {
		return queries;
	}

	public void setQueries(Map<String, String> queries) {
		this.queries = queries;
	}

	public String getDescription() {
		return description;
	}

	public void setDescription(String description) {
		this.description = description;
	}

	public ArrayList<String> getSloClassList() {
		return sloClassList;
	}

	public double getStep() {
		return step;
	}

	public String getLayerName() { return layerName;	}

	@Override
	public String toString() {
		return "Tunable{" +
				"name='" + name + '\'' +
				", step=" + step +
				", valueType='" + valueType + '\'' +
				", upperBound='" + upperBoundValue + '\'' +
				", lowerBound='" + lowerBoundValue + '\'' +
<<<<<<< HEAD
=======
				", boundUnits='" + boundUnits + '\'' +
>>>>>>> 16aca2dc
				", description='" + description + '\'' +
				", queries=" + queries +
				", layer=" + layerName +
				", sloClassList=" + sloClassList +
				'}';
	}
}<|MERGE_RESOLUTION|>--- conflicted
+++ resolved
@@ -23,10 +23,7 @@
 import java.util.Objects;
 
 import static com.autotune.analyzer.utils.AnalyzerConstants.AutotuneConfigConstants.*;
-<<<<<<< HEAD
 import static com.autotune.analyzer.utils.AnalyzerErrorConstants.AutotuneConfigErrors.*;
-=======
->>>>>>> 16aca2dc
 
 /**
  * Contains the tunable to optimize, along with its upper and lower bounds, value type
@@ -48,21 +45,12 @@
  */
 public class Tunable
 {
-<<<<<<< HEAD
 	private final String name;
 	private final double step;
 	private final String valueType;
 	private final Double upperBoundValue;
 	private final Double lowerBoundValue;
 	private final String boundUnits;
-=======
-	private String name;
-	private double step;
-	private String valueType;
-	private double upperBoundValue;
-	private double lowerBoundValue;
-	private String boundUnits;
->>>>>>> 16aca2dc
 	private String description;
 	private Map<String, String> queries;
 	private final String layerName;
@@ -79,25 +67,15 @@
 								String upperBoundUnits,
 								String lowerBoundUnits) throws InvalidBoundsException {
 		if (upperBoundUnits != null &&
-<<<<<<< HEAD
-				!upperBoundUnits.trim().isEmpty() &&
-				lowerBoundUnits != null &&
-				!lowerBoundUnits.trim().isEmpty() &&
-				!lowerBoundUnits.equalsIgnoreCase(upperBoundUnits)) {
-			System.out.println("ERROR: Tunable: " + name +
-=======
 			!upperBoundUnits.trim().isEmpty() &&
 			lowerBoundUnits != null &&
 			!lowerBoundUnits.trim().isEmpty() &&
 			!lowerBoundUnits.equalsIgnoreCase(upperBoundUnits)) {
 			throw new InvalidBoundsException("Tunable: " + name +
->>>>>>> 16aca2dc
 					" has invalid bound units; ubv: " + upperBoundValue +
 					" lbv: " + lowerBoundValue +
 					" ubu: " + upperBoundUnits +
 					" lbu: " + lowerBoundUnits);
-<<<<<<< HEAD
-			throw new InvalidBoundsException();
 		}
 
 		/*
@@ -106,16 +84,15 @@
 		 * step has to be lesser than or equal to the difference between the two bounds.
 		 */
 		if (upperBoundValue < 0 ||
-				lowerBoundValue < 0 ||
-				lowerBoundValue >= upperBoundValue ||
-				step > (upperBoundValue - lowerBoundValue)
+			lowerBoundValue < 0 ||
+			lowerBoundValue >= upperBoundValue ||
+			step > (upperBoundValue - lowerBoundValue)
 		) {
-			System.out.println("ERROR: Tunable: " + name +
+			throw new InvalidBoundsException("ERROR: Tunable: " + name +
 					" has invalid bounds; ubv: " + upperBoundValue +
 					" lbv: " + lowerBoundValue +
 					" ubu: " + upperBoundUnits +
 					" lbu: " + lowerBoundUnits);
-			throw new InvalidBoundsException();
 		}
 	}
 
@@ -137,41 +114,6 @@
 		else
 			this.layerName = "generic";
 
-=======
-		}
-
-		/*
-		 * Bounds cannot be negative.
-		 * upperBound has to be greater than lowerBound.
-		 * step has to be lesser than or equal to the difference between the two bounds.
-		 */
-		if (upperBoundValue < 0 ||
-			lowerBoundValue < 0 ||
-			lowerBoundValue >= upperBoundValue ||
-			step > (upperBoundValue - lowerBoundValue)
-		) {
-			throw new InvalidBoundsException("ERROR: Tunable: " + name +
-					" has invalid bounds; ubv: " + upperBoundValue +
-					" lbv: " + lowerBoundValue +
-					" ubu: " + upperBoundUnits +
-					" lbu: " + lowerBoundUnits);
-		}
-	}
-
-	public Tunable(String name,
-				   double step,
-				   String upperBound,
-				   String lowerBound,
-				   String valueType,
-				   Map<String, String> queries,
-				   ArrayList<String> sloClassList) throws InvalidBoundsException {
-		this.queries = queries;
-		this.name = Objects.requireNonNull(name, "name cannot be null");
-		this.valueType = Objects.requireNonNull(valueType, "Value type cannot be null");
-		this.sloClassList = Objects.requireNonNull(sloClassList, "tunable should contain supported slo_classes");
-		this.step = Objects.requireNonNull(step, "step cannot be null");
-
->>>>>>> 16aca2dc
 		/* Parse the value for the bounds from the strings passed in */
 		Double upperBoundValue = Double.parseDouble(BOUND_CHARS.matcher(upperBound).replaceAll(""));
 		Double lowerBoundValue = Double.parseDouble(BOUND_CHARS.matcher(lowerBound).replaceAll(""));
@@ -185,15 +127,12 @@
 		this.lowerBoundValue = lowerBoundValue;
 		this.upperBoundValue = upperBoundValue;
 		this.boundUnits = upperBoundUnits;
-<<<<<<< HEAD
 
 		System.out.println("Adding Tunable: " + name +
 				" has bounds; ubv: " + this.upperBoundValue +
 				" lbv: " + this.lowerBoundValue +
 				" ubu: " + upperBoundUnits +
 				" lbu: " + lowerBoundUnits);
-=======
->>>>>>> 16aca2dc
 	}
 
 	public Tunable(Tunable copy) {
@@ -205,8 +144,8 @@
 		this.valueType = copy.valueType;
 		this.description = copy.description;
 		this.queries = copy.queries;
+		this.sloClassList = copy.sloClassList;
 		this.layerName = copy.layerName;
-		this.sloClassList = copy.sloClassList;
 	}
 
 	public String getName() {
@@ -223,19 +162,6 @@
 		return boundVal + boundUnits;
 	}
 
-<<<<<<< HEAD
-=======
-	private String getBound(Double boundVal, String boundUnits, String valueType) {
-		if (valueType.equalsIgnoreCase(INTEGER)) {
-			return boundVal.intValue() + boundUnits;
-		}
-		if (valueType.equalsIgnoreCase(LONG)) {
-			return boundVal.longValue() + boundUnits;
-		}
-		return boundVal + boundUnits;
-	}
-
->>>>>>> 16aca2dc
 	public Double getUpperBoundValue() {
 		return upperBoundValue;
 	}
@@ -252,9 +178,7 @@
 		return getBound(lowerBoundValue, boundUnits, valueType);
 	}
 
-	public String getBoundUnits() {
-		return boundUnits;
-	}
+	public String getBoundUnits() {	return boundUnits; }
 
 	public String getValueType() {
 		return valueType;
@@ -284,7 +208,7 @@
 		return step;
 	}
 
-	public String getLayerName() { return layerName;	}
+	public String getLayerName() { return layerName; }
 
 	@Override
 	public String toString() {
@@ -294,14 +218,11 @@
 				", valueType='" + valueType + '\'' +
 				", upperBound='" + upperBoundValue + '\'' +
 				", lowerBound='" + lowerBoundValue + '\'' +
-<<<<<<< HEAD
-=======
 				", boundUnits='" + boundUnits + '\'' +
->>>>>>> 16aca2dc
 				", description='" + description + '\'' +
 				", queries=" + queries +
+				", sloClassList=" + sloClassList +
 				", layer=" + layerName +
-				", sloClassList=" + sloClassList +
 				'}';
 	}
 }