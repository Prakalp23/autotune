--- conflicted
+++ resolved
@@ -181,13 +181,6 @@
 
 	public ArrayList<String> getSloClassList() {
 		return sloClassList;
-<<<<<<< HEAD
-=======
-	}
-
-	public void setSloClassList(ArrayList<String> sloClassList) {
-		this.sloClassList = sloClassList;
->>>>>>> 69cbb9ce
 	}
 
 	public double getStep() {
@@ -208,11 +201,7 @@
 				", lowerBound='" + lowerBoundValue + '\'' +
 				", description='" + description + '\'' +
 				", queries=" + queries +
-<<<<<<< HEAD
-				", slaClassList=" + sloClassList +
-=======
 				", sloClassList=" + sloClassList +
->>>>>>> 69cbb9ce
 				'}';
 	}
 }