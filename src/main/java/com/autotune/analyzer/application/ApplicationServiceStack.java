--- conflicted
+++ resolved
@@ -45,30 +45,18 @@
  */
 public class ApplicationServiceStack
 {
-<<<<<<< HEAD
-	private String applicationServiceName;
+	private final String stackName;
 	private final String namespace;
 	private final String deploymentName;
 	private String status;
-=======
-	private final String stackName;
-	private final String namespace;
->>>>>>> 6c1ed72e
 	private Map<String, AutotuneConfig> applicationServiceStackLayers;
 	private ApplicationSearchSpace applicationSearchSpace;
 
-<<<<<<< HEAD
-	public ApplicationServiceStack(String applicationServiceName, String namespace, String deploymentName, String status) {
-		this.applicationServiceName = applicationServiceName;
+	public ApplicationServiceStack(String stackName, String namespace, String deploymentName, String status) {
+		this.stackName = stackName;
 		this.namespace = namespace;
 		this.deploymentName = deploymentName;
 		this.status = status;
-=======
-	public ApplicationServiceStack(String stackName, String namespace) {
-		this.stackName = stackName;
-		this.namespace = namespace;
->>>>>>> 6c1ed72e
-
 		this.applicationServiceStackLayers = new HashMap<>();
 	}
 
@@ -76,35 +64,8 @@
 		return namespace;
 	}
 
-<<<<<<< HEAD
-	/*
-	public void setNamespace(String namespace) throws InvalidValueException {
-		if (namespace != null)
-			this.namespace = namespace;
-		else
-			throw new InvalidValueException("Namespace cannot be null");
-	}
-	*/
-
 	public String getDeploymentName() {
 		return deploymentName;
-	}
-
-	/*
-	public void setDeploymentName(String deploymentName) {
-		this.deploymentName = deploymentName;
-	}
-	*/
-
-	public String getApplicationServiceName() {
-		return applicationServiceName;
-	}
-
-	public void setApplicationServiceName(String applicationServiceName) throws InvalidValueException {
-		if (applicationServiceName != null)
-			this.applicationServiceName = applicationServiceName;
-		else
-			throw new InvalidValueException("Application service name cannot be null");
 	}
 
 	public String getStatus() {
@@ -115,21 +76,14 @@
 		this.status = status;
 	}
 
-=======
 	public String getStackName() {
 		return stackName;
 	}
 
->>>>>>> 6c1ed72e
 	public Map<String, AutotuneConfig> getApplicationServiceStackLayers() {
 		return applicationServiceStackLayers;
 	}
 
-	public void setApplicationServiceStackLayers(Map<String, AutotuneConfig> applicationServiceStackLayers) {
-		this.applicationServiceStackLayers = applicationServiceStackLayers;
-	}
-
-<<<<<<< HEAD
 	public ApplicationSearchSpace getApplicationSearchSpace() {
 		return applicationSearchSpace;
 	}
@@ -138,8 +92,6 @@
 		this.applicationSearchSpace = applicationSearchSpace;
 	}
 
-=======
->>>>>>> 6c1ed72e
 	@Override
 	public String toString() {
 		return "ApplicationServiceStack{" +
