/*******************************************************************************
 * Copyright (c) 2020, 2021 Red Hat, IBM Corporation and others.
 *
 * Licensed under the Apache License, Version 2.0 (the "License");
 * you may not use this file except in compliance with the License.
 * You may obtain a copy of the License at
 *
 *    http://www.apache.org/licenses/LICENSE-2.0
 *
 * Unless required by applicable law or agreed to in writing, software
 * distributed under the License is distributed on an "AS IS" BASIS,
 * WITHOUT WARRANTIES OR CONDITIONS OF ANY KIND, either express or implied.
 * See the License for the specific language governing permissions and
 * limitations under the License.
 *******************************************************************************/
package com.autotune.analyzer.k8sObjects;

import com.autotune.analyzer.application.Tunable;
import com.autotune.analyzer.utils.AutotuneSupportedTypes;
import com.autotune.analyzer.utils.AnalyzerConstants;
import com.autotune.analyzer.utils.AnalyzerErrorConstants;

import java.util.ArrayList;
import java.util.HashMap;

/**
 * Check if the AutotuneConfig object in the kubernetes cluster is valid
 */
public class ValidateAutotuneConfig
{
	private ValidateAutotuneConfig() { }

	/**
	 * Check if the AutotuneConfig is valid
	 * @param map
	 * @return
	 */
	public static StringBuilder validate(HashMap<String, Object> map) {
		StringBuilder errorString = new StringBuilder();

		// Check if name is valid
		if (map.get(AnalyzerConstants.AutotuneConfigConstants.NAME) == null || ((String)map.get(AnalyzerConstants.AutotuneConfigConstants.NAME)).isEmpty()) {
			errorString.append(AnalyzerErrorConstants.AutotuneConfigErrors.AUTOTUNE_CONFIG_NAME_NULL);
		}

		// Check if either presence, layerPresenceQuery or layerPresenceLabel are set. presence field has highest priority.
		if (map.get(AnalyzerConstants.AutotuneConfigConstants.PRESENCE) == null ||
				!map.get(AnalyzerConstants.AutotuneConfigConstants.PRESENCE).equals(AnalyzerConstants.PRESENCE_ALWAYS)) {
			if ((map.get(AnalyzerConstants.AutotuneConfigConstants.LAYER_PRESENCE_LABEL) == null || map.get(AnalyzerConstants.AutotuneConfigConstants.LAYER_PRESENCE_LABEL_VALUE) == null) &&
					(map.get(AnalyzerConstants.AutotuneConfigConstants.LAYER_PRESENCE_QUERY) == null || map.get(AnalyzerConstants.AutotuneConfigConstants.LAYER_PRESENCE_KEY) == null)) {
				errorString.append(AnalyzerErrorConstants.AutotuneConfigErrors.LAYER_PRESENCE_MISSING);
			}
		}

		// Check if both layerPresenceQuery and layerPresenceLabel are set
		if (map.get(AnalyzerConstants.AutotuneConfigConstants.LAYER_PRESENCE_QUERY) != null && map.get(AnalyzerConstants.AutotuneConfigConstants.LAYER_PRESENCE_LABEL) != null) {
			errorString.append(AnalyzerErrorConstants.AutotuneConfigErrors.BOTH_LAYER_QUERY_AND_LABEL_SET);
		}

		// Check if level is valid
		if ((Integer)map.get(AnalyzerConstants.AutotuneConfigConstants.LAYER_LEVEL) < 0) {
			errorString.append(AnalyzerErrorConstants.AutotuneConfigErrors.LAYER_LEVEL_INVALID);
		}

		// Check if tunables is empty
		if ((map.get(AnalyzerConstants.AutotuneConfigConstants.TUNABLES)) == null) {
			errorString.append(AnalyzerErrorConstants.AutotuneConfigErrors.NO_TUNABLES);
		}

<<<<<<< HEAD
		// Validate sla_class in tunables
=======
		// Validate slo_class in tunables
>>>>>>> 16aca2dc
		ArrayList<Tunable> tunableArrayList = (ArrayList<Tunable>) map.get(AnalyzerConstants.AutotuneConfigConstants.TUNABLES);
		if (tunableArrayList != null) {
			for (Tunable tunable : tunableArrayList) {
				if (tunable.getName().trim().isEmpty()) {
					errorString.append(AnalyzerErrorConstants.AutotuneConfigErrors.TUNABLE_NAME_EMPTY);
				}
<<<<<<< HEAD
				for (String sla_class : tunable.getSloClassList()) {
					if (!AutotuneSupportedTypes.SLO_CLASSES_SUPPORTED.contains(sla_class)) {
=======
				for (String slo_class : tunable.getSloClassList()) {
					if (!AutotuneSupportedTypes.SLO_CLASSES_SUPPORTED.contains(slo_class)) {
>>>>>>> 16aca2dc
						errorString.append(AnalyzerErrorConstants.AutotuneConfigErrors.INVALID_SLO_CLASS).append(tunable.getName()).append("\n");
					}

					if (tunable.getStep() == 0) {
						errorString.append(AnalyzerErrorConstants.AutotuneConfigErrors.ZERO_STEP);
					}
				}
			}
		}
		return errorString;
	}

}<|MERGE_RESOLUTION|>--- conflicted
+++ resolved
@@ -67,24 +67,15 @@
 			errorString.append(AnalyzerErrorConstants.AutotuneConfigErrors.NO_TUNABLES);
 		}
 
-<<<<<<< HEAD
-		// Validate sla_class in tunables
-=======
 		// Validate slo_class in tunables
->>>>>>> 16aca2dc
 		ArrayList<Tunable> tunableArrayList = (ArrayList<Tunable>) map.get(AnalyzerConstants.AutotuneConfigConstants.TUNABLES);
 		if (tunableArrayList != null) {
 			for (Tunable tunable : tunableArrayList) {
 				if (tunable.getName().trim().isEmpty()) {
 					errorString.append(AnalyzerErrorConstants.AutotuneConfigErrors.TUNABLE_NAME_EMPTY);
 				}
-<<<<<<< HEAD
-				for (String sla_class : tunable.getSloClassList()) {
-					if (!AutotuneSupportedTypes.SLO_CLASSES_SUPPORTED.contains(sla_class)) {
-=======
 				for (String slo_class : tunable.getSloClassList()) {
 					if (!AutotuneSupportedTypes.SLO_CLASSES_SUPPORTED.contains(slo_class)) {
->>>>>>> 16aca2dc
 						errorString.append(AnalyzerErrorConstants.AutotuneConfigErrors.INVALID_SLO_CLASS).append(tunable.getName()).append("\n");
 					}
 
