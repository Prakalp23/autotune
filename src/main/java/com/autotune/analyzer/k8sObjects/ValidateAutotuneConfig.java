--- conflicted
+++ resolved
@@ -65,27 +65,16 @@
 			errorString.append(AnalyzerErrorConstants.AutotuneConfigErrors.NO_TUNABLES);
 		}
 
-<<<<<<< HEAD
 		// Validate sla_class in tunables
 		ArrayList<Tunable> tunableArrayList = (ArrayList<Tunable>) map.get(AnalyzerConstants.AutotuneConfigConstants.TUNABLES);
-=======
-		// Validate slo_class in tunables
-		ArrayList<Tunable> tunableArrayList = (ArrayList<Tunable>) map.get(DAConstants.AutotuneConfigConstants.TUNABLES);
->>>>>>> 69cbb9ce
 		if (tunableArrayList != null) {
 			for (Tunable tunable : tunableArrayList) {
 				if (tunable.getName().trim().isEmpty()) {
 					errorString.append(AnalyzerErrorConstants.AutotuneConfigErrors.TUNABLE_NAME_EMPTY);
 				}
-<<<<<<< HEAD
 				for (String sla_class : tunable.getSloClassList()) {
 					if (!AutotuneSupportedTypes.SLO_CLASSES_SUPPORTED.contains(sla_class)) {
 						errorString.append(AnalyzerErrorConstants.AutotuneConfigErrors.INVALID_SLO_CLASS).append(tunable.getName()).append("\n");
-=======
-				for (String slo_class : tunable.getSloClassList()) {
-					if (!AutotuneSupportedTypes.SLO_CLASSES_SUPPORTED.contains(slo_class)) {
-						errorString.append(DAErrorConstants.AutotuneConfigErrors.INVALID_SLO_CLASS).append(tunable.getName()).append("\n");
->>>>>>> 69cbb9ce
 					}
 
 					if (tunable.getStep() == 0) {
