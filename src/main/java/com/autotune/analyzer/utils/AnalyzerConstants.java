/*******************************************************************************
 * Copyright (c) 2020, 2021 Red Hat, IBM Corporation and others.
 *
 * Licensed under the Apache License, Version 2.0 (the "License");
 * you may not use this file except in compliance with the License.
 * You may obtain a copy of the License at
 *
 *    http://www.apache.org/licenses/LICENSE-2.0
 *
 * Unless required by applicable law or agreed to in writing, software
 * distributed under the License is distributed on an "AS IS" BASIS,
 * WITHOUT WARRANTIES OR CONDITIONS OF ANY KIND, either express or implied.
 * See the License for the specific language governing permissions and
 * limitations under the License.
 *******************************************************************************/
package com.autotune.analyzer.utils;

import java.util.regex.Pattern;

/**
 * Holds constants used in other parts of the codebase
 */
public class AnalyzerConstants
{
	private AnalyzerConstants() { }

	// Used to parse autotune configmaps
	public static final String K8S_TYPE = "K8S_TYPE";
	public static final String AUTH_TYPE = "AUTH_TYPE";
	public static final String AUTH_TOKEN = "AUTH_TOKEN";
	public static final String CLUSTER_TYPE = "CLUSTER_TYPE";
	public static final String LOGGING_LEVEL = "LOGGING_LEVEL";
	public static final String MONITORING_AGENT = "MONITORING_AGENT";
	public static final String MONITORING_SERVICE = "MONITORING_SERVICE";
	public static final String MONITORING_AGENT_ENDPOINT = "MONITORING_AGENT_ENDPOINT";

	public static final String PROMETHEUS_DATA_SOURCE = "prometheus";
	public static final String PROMETHEUS_ENDPOINT = "/api/v1/query?query=";

	public static final String HTTP_PROTOCOL = "http";

	// Used in Configuration for accessing the autotune objects from kubernetes
	public static final String SCOPE = "Namespaced";
	public static final String GROUP = "recommender.com";
	public static final String API_VERSION = "v1";
	public static final String POD_TEMPLATE_HASH = "pod-template-hash";
	public static final String AUTOTUNE_PLURALS = "autotunes";
	public static final String AUTOTUNE_RESOURCE_NAME = AUTOTUNE_PLURALS + GROUP;
	public static final String AUTOTUNE_CONFIG_PLURALS = "autotuneconfigs";
	public static final String AUTOTUNE_CONFIG_RESOURCE_NAME = AUTOTUNE_CONFIG_PLURALS + GROUP;
	public static final String AUTOTUNE_VARIABLE_PLURALS = "autotunequeryvariables";
	public static final String AUTOTUNE_VARIABLE_RESOURCE_NAME = AUTOTUNE_VARIABLE_PLURALS + GROUP;

	public static final String PRESENCE_ALWAYS = "always";
	public static final String NONE = "none";

	public static final String POD_VARIABLE = "$POD$";
	public static final String NAMESPACE_VARIABLE = "$NAMESPACE$";


	/**
	 * Used to parse the Autotune kind resource
	 */
	public static class AutotuneObjectConstants {
		private AutotuneObjectConstants() { }

		public static final String SPEC = "spec";
		public static final String SLO = "slo";
		public static final String SLO_CLASS = "slo_class";
		public static final String DIRECTION = "direction";
		public static final String OBJECTIVE_FUNCTION = "objective_function";

		public static final String FUNCTION_VARIABLES = "function_variables";
		public static final String NAME = "name";
		public static final String QUERY = "query";
		public static final String VALUE_TYPE = "value_type";
		public static final String DATASOURCE = "datasource";

		public static final String SELECTOR = "selector";
		public static final String MATCH_LABEL = "matchLabel";
		public static final String MATCH_LABEL_VALUE = "matchLabelValue";
		public static final String MATCH_ROUTE = "matchRoute";
		public static final String MATCH_URI = "matchURI";
		public static final String MATCH_SERVICE = "matchService";

		public static final String MODE = "mode";
		public static final String METADATA = "metadata";
		public static final String NAMESPACE = "namespace";
		public static final String EXPERIMENT_ID = "experiment_id";
		public static final String HPO_ALGO_IMPL = "hpo_algo_impl";

		public static final String DEFAULT_HPO_ALGO_IMPL = "optuna_tpe";
	}

	/**
	 * Used to parse the AutotuneConfig resource
	 */
	public static class AutotuneConfigConstants {
		private AutotuneConfigConstants() { }

		public static final String METADATA = "metadata";
		public static final String NAMESPACE = "namespace";

		public static final String DATASOURCE = "datasource";
		public static final String LAYER_PRESENCE = "layerPresence";
		public static final String PRESENCE = "presence";
		public static final String LABEL = "label";
		public static final String QUERY_VARIABLES = "query_variables";
		public static final String VALUE = "value";

		public static final String LAYER_NAME = "layer_name";
		public static final String DETAILS = "details";
		public static final String LAYER_DETAILS = "layer_details";
		public static final String LAYER_LEVEL = "layer_level";

		public static final String TUNABLES = "tunables";
		public static final String QUERIES = "queries";

		public static final String NAME = "name";
		public static final String QUERY = "query";
		public static final String KEY = "key";
		public static final String VALUE_TYPE = "value_type";
		public static final String UPPER_BOUND = "upper_bound";
		public static final String LOWER_BOUND = "lower_bound";

		public static final String DOUBLE = "double";
		public static final String LONG = "long";
		public static final String INTEGER = "integer";

		public static final Pattern BOUND_CHARS = Pattern.compile("[\\sa-zA-Z]");
		public static final Pattern BOUND_DIGITS = Pattern.compile("[\\s0-9\\.]");
		public static final String SLO_CLASS = "slo_class";

		public static final String LAYER_PRESENCE_LABEL = "layerPresenceLabel";
		public static final String LAYER_PRESENCE_QUERY = "layerPresenceQuery";
		public static final String LAYER_PRESENCE_LABEL_VALUE = "layerPresenceLabelValue";
		public static final String LAYER_PRESENCE_KEY = "layerPresenceKey";
		public static final String LAYER_ID = "layer_id";
		public static final String STEP = "step";

		public static final String LAYER_GENERIC = "generic";
		public static final String LAYER_CONTAINER = "container";
		public static final String LAYER_HOTSPOT = "hotspot";
		public static final String LAYER_QUARKUS = "quarkus";
		public static final String LAYER_OPENJ9 = "openj9";
		public static final String LAYER_NODEJS = "nodejs";
	}

	/**
	 * Contains Strings used in REST services
	 */
	public static class ServiceConstants {
		private ServiceConstants() { }

<<<<<<< HEAD
		public static final String EXPERIMENT_NAME = "experiment_name";
		public static final String APPLICATION_NAME = "application_name";
		public static final String POD_NAME = "pod_name";
		public static final String DEPLOYMENT_NAME = "deployment_name";
=======
		public static final String JSON_CONTENT_TYPE = "application/json";
		public static final String EXPERIMENT_NAME = "experiment_name";
		public static final String POD_NAME = "pod_name";
		public static final String DEPLOYMENT_NAME = "deployment_name";
		public static final String STACKS = "stacks";
		public static final String STACK_NAME = "stack_name";
>>>>>>> 6c1ed72e
		public static final String LAYER_DETAILS = "layer_details";
		public static final String LAYERS = "layers";
		public static final String QUERY_URL = "query_url";
	}
}<|MERGE_RESOLUTION|>--- conflicted
+++ resolved
@@ -152,19 +152,12 @@
 	public static class ServiceConstants {
 		private ServiceConstants() { }
 
-<<<<<<< HEAD
-		public static final String EXPERIMENT_NAME = "experiment_name";
-		public static final String APPLICATION_NAME = "application_name";
-		public static final String POD_NAME = "pod_name";
-		public static final String DEPLOYMENT_NAME = "deployment_name";
-=======
 		public static final String JSON_CONTENT_TYPE = "application/json";
 		public static final String EXPERIMENT_NAME = "experiment_name";
 		public static final String POD_NAME = "pod_name";
 		public static final String DEPLOYMENT_NAME = "deployment_name";
 		public static final String STACKS = "stacks";
 		public static final String STACK_NAME = "stack_name";
->>>>>>> 6c1ed72e
 		public static final String LAYER_DETAILS = "layer_details";
 		public static final String LAYERS = "layers";
 		public static final String QUERY_URL = "query_url";
