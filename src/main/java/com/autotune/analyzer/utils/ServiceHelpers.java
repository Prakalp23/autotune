--- conflicted
+++ resolved
@@ -116,25 +116,10 @@
 			if (sloClass == null || tunable.sloClassList.contains(sloClass)) {
 				JSONObject tunableJson = new JSONObject();
 				addTunable(tunableJson, tunable);
-<<<<<<< HEAD
 				String tunableQuery = tunable.getQueries().get(AutotuneDeploymentInfo.getMonitoringAgent());
-				try {
-					String query = AnalyzerConstants.NONE;
-					final DataSource dataSource = DataSourceFactory.getDataSource(AutotuneDeploymentInfo.getMonitoringAgent());
-					// If tunable has a query specified
-					if (tunableQuery != null && !tunableQuery.isEmpty()) {
-						query = Objects.requireNonNull(dataSource).getDataSourceURL() +
-								dataSource.getQueryEndpoint() + tunableQuery;
-					}
-					tunableJson.put(AnalyzerConstants.ServiceConstants.QUERY_URL, query);
-				} catch (MonitoringAgentNotFoundException e) {
-					tunableJson.put(AnalyzerConstants.ServiceConstants.QUERY_URL, tunableQuery);
-=======
-				String tunableQuery = tunable.getQueries().get(DeploymentInfo.getMonitoringAgent());
 				String query = AnalyzerConstants.NONE;
 				if (tunableQuery != null && !tunableQuery.isEmpty()) {
 					query = tunableQuery;
->>>>>>> 829d15b7
 				}
 				tunableJson.put(AnalyzerConstants.ServiceConstants.QUERY_URL, query);
 
@@ -156,18 +141,8 @@
 			JSONObject functionVariableJson = new JSONObject();
 			functionVariableJson.put(AnalyzerConstants.AutotuneObjectConstants.NAME, functionVariable.getName());
 			functionVariableJson.put(AnalyzerConstants.AutotuneObjectConstants.VALUE_TYPE, functionVariable.getValueType());
-<<<<<<< HEAD
-			try {
-				final DataSource dataSource = DataSourceFactory.getDataSource(AutotuneDeploymentInfo.getMonitoringAgent());
-				functionVariableJson.put(AnalyzerConstants.ServiceConstants.QUERY_URL, Objects.requireNonNull(dataSource).getDataSourceURL() +
-						dataSource.getQueryEndpoint() + functionVariable.getQuery());
-			} catch (MonitoringAgentNotFoundException e) {
-				functionVariableJson.put(AnalyzerConstants.ServiceConstants.QUERY_URL, functionVariable.getQuery());
-			}
-=======
 			functionVariableJson.put(AnalyzerConstants.ServiceConstants.QUERY_URL, functionVariable.getQuery());
 
->>>>>>> 829d15b7
 			functionVariablesArray.put(functionVariableJson);
 		}
 		funcVarJson.put(AnalyzerConstants.AutotuneObjectConstants.FUNCTION_VARIABLES, functionVariablesArray);
