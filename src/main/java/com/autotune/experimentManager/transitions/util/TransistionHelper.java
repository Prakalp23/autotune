--- conflicted
+++ resolved
@@ -85,17 +85,6 @@
                     JSONObject contMetJson = (JSONObject) contMetObj;
                     contMetJson.remove("datasource");
                     contMetJson.remove("query");
-<<<<<<< HEAD
-                    if (contMetJson.getString("name") == "cpuRequest") {
-                        contMetJson.put("summary_results", cpuRequestResult);
-                    } else if (contMetJson.getString("name") == "memRequest") {
-                        contMetJson.put("summary_results", memoryRequestResult);
-                    } else if (contMetJson.getString("name") == "request_sum") {
-                        contMetJson.put("summary_results", requestSumResult);
-                    } else if (contMetJson.getString("name") == "request_count") {
-                        contMetJson.put("summary_results", requestCountResult);
-                    } else if (contMetJson.getString("name") == "JvmMemoryUsed") {
-=======
                     if (contMetJson.getString("name").equalsIgnoreCase("cpuRequest")) {
                         contMetJson.put("summary_results", cpuRequestResult);
                     } else if (contMetJson.getString("name").equalsIgnoreCase("memoryRequest")) {
@@ -105,7 +94,6 @@
                     } else if (contMetJson.getString("name").equalsIgnoreCase("request_count")) {
                         contMetJson.put("summary_results", requestCountResult);
                     } else if (contMetJson.getString("name").equalsIgnoreCase("JvmMemoryUsed")) {
->>>>>>> 662b8742
                         contMetJson.put("summary_results", jvmMemUsedResult);
                     }
                 }
@@ -115,17 +103,6 @@
                 JSONObject podmetJson = (JSONObject) podmetobj;
                 podmetJson.remove("datasource");
                 podmetJson.remove("query");
-<<<<<<< HEAD
-                if (podmetJson.getString("name") == "cpuRequest") {
-                    podmetJson.put("summary_results", cpuRequestResult);
-                } else if (podmetJson.getString("name") == "memRequest") {
-                    podmetJson.put("summary_results", memoryRequestResult);
-                } else if (podmetJson.getString("name") == "request_sum") {
-                    podmetJson.put("summary_results", requestSumResult);
-                } else if (podmetJson.getString("name") == "request_count") {
-                    podmetJson.put("summary_results", requestCountResult);
-                } else if (podmetJson.getString("name") == "JvmMemoryUsed") {
-=======
                 if (podmetJson.getString("name").equalsIgnoreCase("cpuRequest")) {
                     podmetJson.put("summary_results", cpuRequestResult);
                 } else if (podmetJson.getString("name").equalsIgnoreCase("memoryRequest")) {
@@ -135,7 +112,6 @@
                 } else if (podmetJson.getString("name").equalsIgnoreCase("request_count")) {
                     podmetJson.put("summary_results", requestCountResult);
                 } else if (podmetJson.getString("name").equalsIgnoreCase("JvmMemoryUsed")) {
->>>>>>> 662b8742
                     podmetJson.put("summary_results", jvmMemUsedResult);
                 }
             }
