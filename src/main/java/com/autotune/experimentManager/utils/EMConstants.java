--- conflicted
+++ resolved
@@ -1,147 +1,194 @@
 package com.autotune.experimentManager.utils;
 
 public class EMConstants {
-<<<<<<< HEAD
-=======
-    private EMConstants() { }
+	private EMConstants() { }
 
-    public static class APIPaths {
-        private APIPaths() { }
+	public static class DeploymentConstants {
+		private DeploymentConstants() { }
 
-        public static final String CREATE_EXPERIMENT = ServerContext.ROOT_CONTEXT + "createExperiment";
-        public static final String GET_EXPERIMENTS = ServerContext.ROOT_CONTEXT + "getExperiments";
-        public static final String GET_TRIAL_STATUS = ServerContext.ROOT_CONTEXT + "getTrialStatus";
-    }
->>>>>>> 16aca2dc
+		public static String NAMESPACE = "default";
+	}
 
-    public static class DeploymentConstants {
-        private DeploymentConstants() { }
+	public static class EMEnv {
+		public static final String AUTOTUNE_MODE = "AUTOTUNE_MODE";
+		public static final String EM_ONLY_MODE = "EM_ONLY";
+	}
 
-        public static String NAMESPACE = "default";
-    }
+	public static class TransitionClasses {
+		private TransitionClasses() { }
 
-    public static class EMEnv {
-        public static final String AUTOTUNE_MODE = "AUTOTUNE_MODE";
-        public static final String EM_ONLY_MODE = "EM_ONLY";
-    }
+		public static final String CREATE_CONFIG = "com.autotune.experimentManager.transitions.TransitionToCreateConfig";
+		public static final String DEPLOY_CONFIG = "com.autotune.experimentManager.transitions.TransitionToDeployConfig";
+		public static final String INITIATE_TRAIL_RUN_PHASE = "com.autotune.experimentManager.transitions.TransitionToInitiateTrialRunPhase";
+		public static final String INITIAL_LOAD_CHECK = "com.autotune.experimentManager.transitions.TransitionToInitialLoadCheck";
+		public static final String LOAD_CONSISTENCY_CHECK = "com.autotune.experimentManager.transitions.TransitionToLoadConsistencyCheck";
+		public static final String INITIATE_METRICS_COLLECTION_PHASE = "com.autotune.experimentManager.transitions.TransitionToInitiateMetricsCollectionPhase";
+		public static final String COLLECT_METRICS = "com.autotune.experimentManager.transitions.TransitionToCollectMetrics";
+		public static final String CREATE_RESULT_DATA = "com.autotune.experimentManager.transitions.TransitionToCreateResultData";
+		public static final String SEND_RESULT_DATA = "com.autotune.experimentManager.transitions.TransitionToSendResultData";
+		public static final String CLEAN_OR_ROLLBACK_DEPLOYMENT = "com.autotune.experimentManager.transitions.TransitionToCleanDeployment";
+	}
 
-    public static class TransitionClasses {
-        private TransitionClasses() { }
+	public static class DeploymentStrategies {
+		private DeploymentStrategies() { }
 
-        public static final String CREATE_CONFIG = "com.autotune.experimentManager.transitions.TransitionToCreateConfig";
-        public static final String DEPLOY_CONFIG = "com.autotune.experimentManager.transitions.TransitionToDeployConfig";
-        public static final String INITIATE_TRAIL_RUN_PHASE = "com.autotune.experimentManager.transitions.TransitionToInitiateTrialRunPhase";
-        public static final String INITIAL_LOAD_CHECK = "com.autotune.experimentManager.transitions.TransitionToInitialLoadCheck";
-        public static final String LOAD_CONSISTENCY_CHECK = "com.autotune.experimentManager.transitions.TransitionToLoadConsistencyCheck";
-        public static final String INITIATE_METRICS_COLLECTION_PHASE = "com.autotune.experimentManager.transitions.TransitionToInitiateMetricsCollectionPhase";
-        public static final String COLLECT_METRICS = "com.autotune.experimentManager.transitions.TransitionToCollectMetrics";
-        public static final String CREATE_RESULT_DATA = "com.autotune.experimentManager.transitions.TransitionToCreateResultData";
-        public static final String SEND_RESULT_DATA = "com.autotune.experimentManager.transitions.TransitionToSendResultData";
-        public static final String CLEAN_OR_ROLLBACK_DEPLOYMENT = "com.autotune.experimentManager.transitions.TransitionToCleanDeployment";
-    }
+		public static String ROLLING_UPDATE = "rollingUpdate";
+		public static String NEW_DEPLOYMENT = "newDeployment";
+	}
 
-    public static class DeploymentStrategies {
-        private DeploymentStrategies() { }
+	public static class Logs {
+		private Logs() { }
 
-        public static String ROLLING_UPDATE = "rollingUpdate";
-        public static String NEW_DEPLOYMENT = "newDeployment";
-    }
+		public static class LoggerSettings {
+			private LoggerSettings() { }
 
-    public static class Logs {
-        private Logs() { }
+			public static String DEFAULT_LOG_LEVEL = "ALL";
+		}
 
-        public static class LoggerSettings {
-<<<<<<< HEAD
-            public static String DEFUALT_LOG_LEVEL = "ALL";
-=======
-            private LoggerSettings() { }
+		public static class ExperimentManager {
+			private ExperimentManager() { }
 
-            public static String DEFAULT_LOG_LEVEL = "ALL";
->>>>>>> 16aca2dc
-        }
-        public static class ExperimentManager {
-            private ExperimentManager() { }
+			public static String INITIALIZE_EM = "Initializing EM";
+			public static String ADD_EM_SERVLETS = "Adding EM Servlets";
+		}
 
-            public static String INITIALIZE_EM = "Initializing EM";
-            public static String ADD_EM_SERVLETS = "Adding EM Servlets";
-        }
+		public static class RunExperiment {
+			private RunExperiment() { }
 
-        public static class RunExperiment {
-            private RunExperiment() { }
+			public static String START_TRANSITION_FOR_RUNID = "Starting transition {} for RUN ID - {}";
+			public static String END_TRANSITION_FOR_RUNID = "Ending transition {} for RUN ID - {}";
+			public static String RUNNING_TRANSITION_ON_THREAD_ID = "Running Transition on Thread ID - {}";
+		}
 
-            public static String START_TRANSITION_FOR_RUNID = "Starting transition {} for RUN ID - {}";
-            public static String END_TRANSITION_FOR_RUNID = "Ending transition {} for RUN ID - {}";
-            public static String RUNNING_TRANSITION_ON_THREAD_ID = "Running Transition on Thread ID - {}";
-        }
+		public static class EMExecutorService {
+			private EMExecutorService() { }
 
-        public static class EMExecutorService {
-            private EMExecutorService() { }
+			public static String CREATE_REGULAR_EXECUTOR = "Creating regular executor";
+			public static String CREATE_SCHEDULED_EXECUTOR = "Creating scheduled executor";
+			public static String START_EXECUTE_TRIAL = "Starting to execute a trial";
+			public static String START_SCHEDULED_EXECUTE_TRIAL = "Starting to execute a scheduled trial";
+			public static String START_STAGE_PROCESSORS = "Starting stage processors";
+		}
+	}
 
-            public static String CREATE_REGULAR_EXECUTOR = "Creating regular executor";
-            public static String CREATE_SCHEDULED_EXECUTOR = "Creating scheduled executor";
-            public static String START_EXECUTE_TRIAL = "Starting to execute a trial";
-            public static String START_SCHEDULED_EXECUTE_TRIAL = "Starting to execute a scheduled trial";
-            public static String START_STAGE_PROCESSORS = "Starting stage processors";
-        }
-    }
+	public static class EMJSONKeys {
+		private EMJSONKeys() { }
 
-    public static class InputJsonKeys {
-<<<<<<< HEAD
-        public static class ListTrialStatusKeys {
-            public static String RUN_ID ="runId";
-            public static String STATUS = "status";
-            public static String ERROR = "error";
-=======
-        private InputJsonKeys() { }
+		// Info section
+		public static String INFO = "info";
+		public static String TRIAL_ID = "trial_id";
+		public static String TRIAL_NUM = "trial_num";
+		public static String TRIAL_RESULT_URL = "trial_result_url";
 
-        public static class GetTrailStatusInputKeys {
-            private GetTrailStatusInputKeys() { }
+		// Settings section
+		public static String TRACKERS = "trackers";
+		public static String SETTINGS = "settings";
+		public static String DEPLOYMENT_TRACKING = "deployment_tracking";
+		public static String DEPLOYMENT_POLICY = "deployment_policy";
+		public static String DEPLOYMENT_SETTINGS = "deployment_settings";
+		public static String TYPE = "type";
+		public static String DEPLOYMENT_INFO = "deployment_info";
+		public static String DEPLOYMENT_NAME = "deployment_name";
+		public static String TARGET_ENV = "target_env";
+		public static String TRIAL_SETTINGS = "trial_settings";
+		public static String TOTAL_DURATION = "total_duration";
+		public static String WARMUP_CYCLES = "warmup_cycles";
+		public static String WARMUP_DURATION = "warmup_duration";
+		public static String MEASUREMENT_CYCLES = "measurement_cycles";
+		public static String MEASUREMENT_DURATION = "measurement_duration";
 
-            public static String RUN_ID = "runId";
->>>>>>> 16aca2dc
-        }
+		// Metadata Section
+		public static String EXPERIMENT_ID = "experiment_id";
+		public static String APPLICATION_NAME = "application_name";
 
-        public static class DeploymentKeys {
-            private DeploymentKeys() { }
+		// Deployments Section
+		public static String DEPLOYMENTS = "deployments";
+		public static String NAMESPACE = "namespace";
+		public static String METRICS = "metrics";
+		public static String CONFIG = "config";
+		public static String NAME = "name";
+		public static String QUERY = "query";
+		public static String DATASOURCE = "datasource";
+		public static String METRICS_RESULTS = "metrics_results";
+		public static String WARMUP_RESULTS = "warmup_results";
+		public static String MEASUREMENT_RESULTS = "measurement_results";
+		public static String RESULTS = "results";
+		public static String SCORE = "score";
+		public static String ERROR = "error";
+		public static String MEAN = "mean";
+		public static String MODE = "mode";
+		public static String SPIKE = "spike";
+		public static String P_50_0 = "50p";
+		public static String P_95_0 = "95p";
+		public static String P_97_0 = "97p";
+		public static String P_99_0 = "99p";
+		public static String P_99_9 = "99.9p";
+		public static String P_99_99 = "99.99p";
+		public static String P_99_999 = "99.999p";
+		public static String P_99_9999 = "99.9999p";
+		public static String P_100_0 = "100p";
+		public static String CYCLES = "cycles";
+		public static String DURATION = "duration";
+	}
 
-            public static String PARENT_DEPLOYMENT_NAME = "parent_deployment_name";
-            public static String TRAINING_DEPLOYMENT_NAME = "training_deployment_name";
-        }
-    }
 
-    public static class EMConfigDeployments {
-        private EMConfigDeployments() { }
+	public static class InputJsonKeys {
+		private InputJsonKeys() { }
 
-        public static class DeploymentTypes {
-            private DeploymentTypes() { }
+		public static class ListTrialStatusKeys {
+			private ListTrialStatusKeys() { }
 
-            public static String TRAINING = "training";
-            public static String PRODUCTION = "production";
-        }
-    }
+			public static String RUN_ID ="runId";
+			public static String STATUS = "status";
+			public static String ERROR = "error";
+			public static String SUMMARY = "summary";
+		}
 
-<<<<<<< HEAD
-    public static class EMConfigSettings {
-        public static class TrialSettings {
+		public static class DeploymentKeys {
+			private DeploymentKeys() { }
 
-        }
-=======
-    /**
-     * Constants for EMSettings class
-     */
-    public static class EMSettings {
-        private EMSettings() { }
+			public static String PARENT_DEPLOYMENT_NAME = "parent_deployment_name";
+			public static String TRAINING_DEPLOYMENT_NAME = "training_deployment_name";
+		}
+	}
 
-        // Number of current executors per CPU core
-        public static int EXECUTORS_MULTIPLIER = 1;
-        // Maximum number of executors per CPU core
-        public static int MAX_EXECUTORS_MULTIPLIER = 4;
-    }
+	public static class EMConfigDeployments {
+		private EMConfigDeployments() { }
 
-    public static class EMExecutorService {
-        private EMExecutorService() { }
+		public static class DeploymentTypes {
+			private DeploymentTypes() { }
 
-        public static int MIN_EXECUTOR_POOL_SIZE = 1;
->>>>>>> 16aca2dc
-    }
+			public static String TRAINING = "training";
+			public static String PRODUCTION = "production";
+		}
+	}
+
+	public static class EMConfigSettings {
+		private EMConfigSettings() { }
+
+		public static class TrialSettings {
+			private TrialSettings() { }
+
+		}
+	}
+
+	public static class EMSettings {
+		private EMSettings() { }
+
+		// Number of current executors per CPU core
+		public static int EXECUTORS_MULTIPLIER = 1;
+		// Maximum number of executors per CPU core
+		public static int MAX_EXECUTORS_MULTIPLIER = 4;
+	}
+
+	public static class EMExecutorService {
+		private EMExecutorService() { }
+
+		public static class EMConfigSettings {
+			private EMConfigSettings() { }
+
+			public static int MIN_EXECUTOR_POOL_SIZE = 1;
+		}
+	}
+
 }