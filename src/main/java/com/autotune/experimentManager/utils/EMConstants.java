--- conflicted
+++ resolved
@@ -1,11 +1,10 @@
 package com.autotune.experimentManager.utils;
 
 public class EMConstants {
+
 	private EMConstants() { }
-
 	public static class DeploymentConstants {
 		private DeploymentConstants() { }
-
 		public static String NAMESPACE = "default";
 	}
 
@@ -16,7 +15,6 @@
 
 	public static class TransitionClasses {
 		private TransitionClasses() { }
-
 		public static final String CREATE_CONFIG = "com.autotune.experimentManager.transitions.TransitionToCreateConfig";
 		public static final String DEPLOY_CONFIG = "com.autotune.experimentManager.transitions.TransitionToDeployConfig";
 		public static final String INITIATE_TRAIL_RUN_PHASE = "com.autotune.experimentManager.transitions.TransitionToInitiateTrialRunPhase";
@@ -31,38 +29,29 @@
 
 	public static class DeploymentStrategies {
 		private DeploymentStrategies() { }
-
 		public static String ROLLING_UPDATE = "rollingUpdate";
 		public static String NEW_DEPLOYMENT = "newDeployment";
 	}
 
 	public static class Logs {
 		private Logs() { }
-
 		public static class LoggerSettings {
 			private LoggerSettings() { }
-
 			public static String DEFAULT_LOG_LEVEL = "ALL";
 		}
-
 		public static class ExperimentManager {
 			private ExperimentManager() { }
-
 			public static String INITIALIZE_EM = "Initializing EM";
 			public static String ADD_EM_SERVLETS = "Adding EM Servlets";
 		}
-
 		public static class RunExperiment {
 			private RunExperiment() { }
-
 			public static String START_TRANSITION_FOR_RUNID = "Starting transition {} for RUN ID - {}";
 			public static String END_TRANSITION_FOR_RUNID = "Ending transition {} for RUN ID - {}";
 			public static String RUNNING_TRANSITION_ON_THREAD_ID = "Running Transition on Thread ID - {}";
 		}
-
 		public static class EMExecutorService {
 			private EMExecutorService() { }
-
 			public static String CREATE_REGULAR_EXECUTOR = "Creating regular executor";
 			public static String CREATE_SCHEDULED_EXECUTOR = "Creating scheduled executor";
 			public static String START_EXECUTE_TRIAL = "Starting to execute a trial";
@@ -73,13 +62,11 @@
 
 	public static class EMJSONKeys {
 		private EMJSONKeys() { }
-
 		// Info section
 		public static String INFO = "info";
 		public static String TRIAL_ID = "trial_id";
 		public static String TRIAL_NUM = "trial_num";
 		public static String TRIAL_RESULT_URL = "trial_result_url";
-
 		// Settings section
 		public static String TRACKERS = "trackers";
 		public static String SETTINGS = "settings";
@@ -96,11 +83,9 @@
 		public static String WARMUP_DURATION = "warmup_duration";
 		public static String MEASUREMENT_CYCLES = "measurement_cycles";
 		public static String MEASUREMENT_DURATION = "measurement_duration";
-
 		// Metadata Section
 		public static String EXPERIMENT_ID = "experiment_id";
 		public static String APPLICATION_NAME = "application_name";
-
 		// Deployments Section
 		public static String DEPLOYMENTS = "deployments";
 		public static String NAMESPACE = "namespace";
@@ -131,22 +116,17 @@
 		public static String DURATION = "duration";
 	}
 
-
 	public static class InputJsonKeys {
 		private InputJsonKeys() { }
-
 		public static class ListTrialStatusKeys {
 			private ListTrialStatusKeys() { }
-
 			public static String RUN_ID ="runId";
 			public static String STATUS = "status";
 			public static String ERROR = "error";
 			public static String SUMMARY = "summary";
 		}
-
 		public static class DeploymentKeys {
 			private DeploymentKeys() { }
-
 			public static String PARENT_DEPLOYMENT_NAME = "parent_deployment_name";
 			public static String TRAINING_DEPLOYMENT_NAME = "training_deployment_name";
 		}
@@ -154,10 +134,8 @@
 
 	public static class EMConfigDeployments {
 		private EMConfigDeployments() { }
-
 		public static class DeploymentTypes {
 			private DeploymentTypes() { }
-
 			public static String TRAINING = "training";
 			public static String PRODUCTION = "production";
 		}
@@ -165,16 +143,13 @@
 
 	public static class EMConfigSettings {
 		private EMConfigSettings() { }
-
 		public static class TrialSettings {
 			private TrialSettings() { }
-
 		}
 	}
 
 	public static class EMSettings {
 		private EMSettings() { }
-
 		// Number of current executors per CPU core
 		public static int EXECUTORS_MULTIPLIER = 1;
 		// Maximum number of executors per CPU core
@@ -183,128 +158,9 @@
 
 	public static class EMExecutorService {
 		private EMExecutorService() { }
-
 		public static class EMConfigSettings {
 			private EMConfigSettings() { }
-
 			public static int MIN_EXECUTOR_POOL_SIZE = 1;
 		}
 	}
-
-<<<<<<< HEAD
-=======
-    public static class APIPaths {
-        private APIPaths() { }
-        public static final String CREATE_EXPERIMENT_TRIAL = ServerContext.ROOT_CONTEXT + "createExperimentTrial";
-        public static final String LIST_TRIAL_STATUS = ServerContext.ROOT_CONTEXT + "listTrialStatus";
-    }
-
-    public static class DeploymentConstants {
-        private DeploymentConstants() { }
-
-        public static String NAMESPACE = "default";
-    }
-
-    public static class TransitionClasses {
-        private TransitionClasses() { }
-
-        public static final String CREATE_CONFIG = "com.autotune.experimentManager.transitions.TransitionToCreateConfig";
-        public static final String DEPLOY_CONFIG = "com.autotune.experimentManager.transitions.TransitionToDeployConfig";
-        public static final String INITIATE_TRAIL_RUN_PHASE = "com.autotune.experimentManager.transitions.TransitionToInitiateTrailRunPhase";
-        public static final String INITIAL_LOAD_CHECK = "com.autotune.experimentManager.transitions.TransitionToInitialLoadCheck";
-        public static final String LOAD_CONSISTENCY_CHECK = "com.autotune.experimentManager.transitions.TransitionToLoadConsistencyCheck";
-        public static final String INITIATE_METRICS_COLLECTION_PHASE = "com.autotune.experimentManager.transitions.TransitionToInitiateMetricsCollectionPhase";
-        public static final String COLLECT_METRICS = "com.autotune.experimentManager.transitions.TransitionToCollectMetrics";
-        public static final String CREATE_RESULT_DATA = "com.autotune.experimentManager.transitions.TransitionToCreateResultData";
-        public static final String SEND_RESULT_DATA = "com.autotune.experimentManager.transitions.TransitionToSendResultData";
-        public static final String CLEAN_OR_ROLLBACK_DEPLOYMENT = "com.autotune.experimentManager.transitions.TransitionToCleanDeployment";
-    }
-
-    public static class DeploymentStrategies {
-        private DeploymentStrategies() { }
-
-        public static String ROLLING_UPDATE = "rollingUpdate";
-        public static String NEW_DEPLOYMENT = "newDeployment";
-    }
-
-    public static class Logs {
-        private Logs() { }
-
-        public static class LoggerSettings {
-            private LoggerSettings() { }
-
-            public static String DEFAULT_LOG_LEVEL = "ALL";
-        }
-        public static class ExperimentManager {
-            private ExperimentManager() { }
-
-            public static String INITIALIZE_EM = "Initializing EM";
-            public static String ADD_EM_SERVLETS = "Adding EM Servlets";
-        }
-
-        public static class RunExperiment {
-            private RunExperiment() { }
-
-            public static String START_TRANSITION_FOR_RUNID = "Starting transition {} for RUN ID - {}";
-            public static String END_TRANSITION_FOR_RUNID = "Ending transition {} for RUN ID - {}";
-            public static String RUNNING_TRANSITION_ON_THREAD_ID = "Running Transition on Thread ID - {}";
-        }
-
-        public static class EMExecutorService {
-            private EMExecutorService() { }
-
-            public static String CREATE_REGULAR_EXECUTOR = "Creating regular executor";
-            public static String CREATE_SCHEDULED_EXECUTOR = "Creating scheduled executor";
-            public static String START_EXECUTE_TRIAL = "Starting to execute a trial";
-            public static String START_SCHEDULED_EXECUTE_TRIAL = "Starting to execute a scheduled trial";
-            public static String START_STAGE_PROCESSORS = "Starting stage processors";
-        }
-    }
-
-    public static class InputJsonKeys {
-        private InputJsonKeys() { }
-
-        public static class GetTrailStatusInputKeys {
-            private GetTrailStatusInputKeys() { }
-
-            public static String RUN_ID = "runId";
-        }
-
-        public static class DeploymentKeys {
-            private DeploymentKeys() { }
-
-            public static String PARENT_DEPLOYMENT_NAME = "parent_deployment_name";
-            public static String TRAINING_DEPLOYMENT_NAME = "training_deployment_name";
-        }
-    }
-
-    public static class EMConfigDeployments {
-        private EMConfigDeployments() { }
-
-        public static class DeploymentTypes {
-            private DeploymentTypes() { }
-
-            public static String TRAINING = "training";
-            public static String PRODUCTION = "production";
-        }
-    }
-
-    /**
-     * Constants for EMSettings class
-     */
-    public static class EMSettings {
-        private EMSettings() { }
-
-        // Number of current executors per CPU core
-        public static int EXECUTORS_MULTIPLIER = 1;
-        // Maximum number of executors per CPU core
-        public static int MAX_EXECUTORS_MULTIPLIER = 4;
-    }
-
-    public static class EMExecutorService {
-        private EMExecutorService() { }
-
-        public static int MIN_EXECUTOR_POOL_SIZE = 1;
-    }
->>>>>>> 829d15b7
 }