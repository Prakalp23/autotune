/*******************************************************************************
 * Copyright (c) 2020, 2021 Red Hat, IBM Corporation and others.
 *
 * Licensed under the Apache License, Version 2.0 (the "License");
 * you may not use this file except in compliance with the License.
 * You may obtain a copy of the License at
 *
 *    http://www.apache.org/licenses/LICENSE-2.0
 *
 * Unless required by applicable law or agreed to in writing, software
 * distributed under the License is distributed on an "AS IS" BASIS,
 * WITHOUT WARRANTIES OR CONDITIONS OF ANY KIND, either express or implied.
 * See the License for the specific language governing permissions and
 * limitations under the License.
 *******************************************************************************/
package com.autotune;

import com.autotune.analyzer.Analyzer;
import com.autotune.analyzer.exceptions.AutoTuneExceptionHandler;
import com.autotune.utils.ServerContext;
import com.autotune.experimentManager.core.ExperimentManager;
import com.autotune.experimentManager.utils.EMConstants;
import com.autotune.service.HealthService;
import com.autotune.utils.AutotuneConstants;
import io.prometheus.client.exporter.MetricsServlet;
import io.prometheus.client.hotspot.DefaultExports;
import org.eclipse.jetty.server.Server;
import org.eclipse.jetty.servlet.ErrorPageErrorHandler;
import org.eclipse.jetty.servlet.ServletContextHandler;
import org.eclipse.jetty.servlet.ServletHolder;
import org.slf4j.Logger;
import org.slf4j.LoggerFactory;


import static com.autotune.utils.ServerContext.*;
import javax.servlet.http.HttpServletResponse;

import static com.autotune.utils.ServerContext.AUTOTUNE_PORT;
import static com.autotune.utils.ServerContext.HEALTH_SERVICE;

public class Autotune
{
	private static final Logger LOGGER = LoggerFactory.getLogger(Autotune.class);


	public static void main(String[] args) {
		ServletContextHandler context = null;

		disableServerLogging();

		Server server = new Server(AUTOTUNE_PORT);
		context = new ServletContextHandler();
		context.setContextPath(ServerContext.ROOT_CONTEXT);
		context.setErrorHandler(getErrorHandler("/AutotuneExceptionHandler"));
		context.addServlet(AutoTuneExceptionHandler.class, "/AutotuneExceptionHandler");
		server.setHandler(context);
		addAutotuneServlets(context);

<<<<<<< HEAD
		String autotuneMode = System.getenv(EMConstants.EMEnv.AUTOTUNE_MODE);

		if (null != autotuneMode) {
			if (autotuneMode.equalsIgnoreCase(EMConstants.EMEnv.EM_ONLY_MODE)) {
=======
		String autotuneMode = System.getenv(AutotuneConstants.StartUpMode.AUTOTUNE_MODE);

		if (null != autotuneMode) {
			if (autotuneMode.equalsIgnoreCase(AutotuneConstants.StartUpMode.EM_ONLY_MODE)) {
>>>>>>> 829d15b7
				startAutotuneEMOnly(context);
			} else {
				startAutotuneNormalMode(context);
			}
		} else {
			startAutotuneNormalMode(context);
		}

		try {
			server.start();
		} catch (Exception e) {
			LOGGER.error("Could not start the server!");
			e.printStackTrace();
		}
	}

	private static void addAutotuneServlets(ServletContextHandler context) {
		context.addServlet(HealthService.class, HEALTH_SERVICE);
		// Start the Prometheus end point (/metrics) for Autotune
		context.addServlet(new ServletHolder(new MetricsServlet()), METRICS_SERVICE);
		DefaultExports.initialize();
	}

	private static void disableServerLogging() {
		/* The jetty server creates a lot of server log messages that are unnecessary.
		 * This disables jetty logging. */
		System.setProperty("org.eclipse.jetty.util.log.class", "org.eclipse.jetty.util.log.StdErrLog");
		System.setProperty("org.eclipse.jetty.LEVEL", "OFF");
	}

	private static void startAutotuneEMOnly(ServletContextHandler contextHandler) {
<<<<<<< HEAD
		ExperimentManager.launch(contextHandler);
=======
		ExperimentManager.start(contextHandler);
>>>>>>> 829d15b7
	}

	private static void startAutotuneNormalMode(ServletContextHandler contextHandler) {
		Analyzer.start(contextHandler);
<<<<<<< HEAD
		ExperimentManager.launch(contextHandler);
	}
	private static ErrorPageErrorHandler getErrorHandler(String errorHandlerPath) {
		ErrorPageErrorHandler errorHandler = new ErrorPageErrorHandler();
		errorHandler.addErrorPage(HttpServletResponse.SC_BAD_REQUEST, errorHandlerPath);
		errorHandler.addErrorPage(HttpServletResponse.SC_UNAUTHORIZED, errorHandlerPath);
		errorHandler.addErrorPage(HttpServletResponse.SC_FORBIDDEN, errorHandlerPath);
		errorHandler.addErrorPage(HttpServletResponse.SC_NOT_FOUND, errorHandlerPath);
		errorHandler.addErrorPage(HttpServletResponse.SC_METHOD_NOT_ALLOWED, errorHandlerPath);
		errorHandler.addErrorPage(HttpServletResponse.SC_CONFLICT, errorHandlerPath);
		errorHandler.addErrorPage(HttpServletResponse.SC_INTERNAL_SERVER_ERROR, errorHandlerPath);
		errorHandler.addErrorPage(HttpServletResponse.SC_NOT_IMPLEMENTED, errorHandlerPath);
		errorHandler.addErrorPage(HttpServletResponse.SC_SERVICE_UNAVAILABLE, errorHandlerPath);
		errorHandler.addErrorPage("java.lang.Throwable", errorHandlerPath);
		return errorHandler;
=======
		ExperimentManager.start(contextHandler);
>>>>>>> 829d15b7
	}
}<|MERGE_RESOLUTION|>--- conflicted
+++ resolved
@@ -56,17 +56,10 @@
 		server.setHandler(context);
 		addAutotuneServlets(context);
 
-<<<<<<< HEAD
-		String autotuneMode = System.getenv(EMConstants.EMEnv.AUTOTUNE_MODE);
-
-		if (null != autotuneMode) {
-			if (autotuneMode.equalsIgnoreCase(EMConstants.EMEnv.EM_ONLY_MODE)) {
-=======
 		String autotuneMode = System.getenv(AutotuneConstants.StartUpMode.AUTOTUNE_MODE);
 
 		if (null != autotuneMode) {
 			if (autotuneMode.equalsIgnoreCase(AutotuneConstants.StartUpMode.EM_ONLY_MODE)) {
->>>>>>> 829d15b7
 				startAutotuneEMOnly(context);
 			} else {
 				startAutotuneNormalMode(context);
@@ -98,18 +91,14 @@
 	}
 
 	private static void startAutotuneEMOnly(ServletContextHandler contextHandler) {
-<<<<<<< HEAD
 		ExperimentManager.launch(contextHandler);
-=======
-		ExperimentManager.start(contextHandler);
->>>>>>> 829d15b7
 	}
 
 	private static void startAutotuneNormalMode(ServletContextHandler contextHandler) {
 		Analyzer.start(contextHandler);
-<<<<<<< HEAD
 		ExperimentManager.launch(contextHandler);
 	}
+
 	private static ErrorPageErrorHandler getErrorHandler(String errorHandlerPath) {
 		ErrorPageErrorHandler errorHandler = new ErrorPageErrorHandler();
 		errorHandler.addErrorPage(HttpServletResponse.SC_BAD_REQUEST, errorHandlerPath);
@@ -123,8 +112,5 @@
 		errorHandler.addErrorPage(HttpServletResponse.SC_SERVICE_UNAVAILABLE, errorHandlerPath);
 		errorHandler.addErrorPage("java.lang.Throwable", errorHandlerPath);
 		return errorHandler;
-=======
-		ExperimentManager.start(contextHandler);
->>>>>>> 829d15b7
 	}
 }