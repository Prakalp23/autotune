/*******************************************************************************
 * Copyright (c) 2020, 2021 Red Hat, IBM Corporation and others.
 *
 * Licensed under the Apache License, Version 2.0 (the "License");
 * you may not use this file except in compliance with the License.
 * You may obtain a copy of the License at
 *
 *    http://www.apache.org/licenses/LICENSE-2.0
 *
 * Unless required by applicable law or agreed to in writing, software
 * distributed under the License is distributed on an "AS IS" BASIS,
 * WITHOUT WARRANTIES OR CONDITIONS OF ANY KIND, either express or implied.
 * See the License for the specific language governing permissions and
 * limitations under the License.
 *******************************************************************************/
package com.autotune;

import com.autotune.analyzer.Analyzer;
import com.autotune.utils.ServerContext;
import com.autotune.experimentManager.core.ExperimentManager;
import com.autotune.experimentManager.utils.EMConstants;
import com.autotune.service.HealthService;
import io.prometheus.client.exporter.MetricsServlet;
import io.prometheus.client.hotspot.DefaultExports;
import org.eclipse.jetty.server.Server;
import org.eclipse.jetty.servlet.ServletContextHandler;
import org.eclipse.jetty.servlet.ServletHolder;
import org.slf4j.Logger;
import org.slf4j.LoggerFactory;

<<<<<<< HEAD
import static com.autotune.utils.ServerContext.*;
=======
import static com.autotune.utils.ServerContext.*
>>>>>>> e9e24341

public class Autotune
{
	private static final Logger LOGGER = LoggerFactory.getLogger(Autotune.class);


	public static void main(String[] args) {
		ServletContextHandler context = null;

		disableServerLogging();

		Server server = new Server(AUTOTUNE_PORT);
		context = new ServletContextHandler();
		context.setContextPath(ServerContext.ROOT_CONTEXT);
		server.setHandler(context);
		addAutotuneServlets(context);

		String autotuneMode = System.getenv(EMConstants.EMEnv.AUTOTUNE_MODE);

		if (null != autotuneMode) {
			if (autotuneMode.equalsIgnoreCase(EMConstants.EMEnv.EM_ONLY_MODE)) {
				startAutotuneEMOnly(context);
			} else {
				startAutotuneNormalMode(context);
			}
		} else {
			startAutotuneNormalMode(context);
		}

		try {
			server.start();
		} catch (Exception e) {
			LOGGER.error("Could not start the server!");
			e.printStackTrace();
		}
	}

	private static void addAutotuneServlets(ServletContextHandler context) {
		context.addServlet(HealthService.class, HEALTH_SERVICE);
<<<<<<< HEAD
=======
		// Start the Prometheus end point (/metrics) for Autotune
>>>>>>> e9e24341
		context.addServlet(new ServletHolder(new MetricsServlet()), METRICS_SERVICE);
		DefaultExports.initialize();
	}

	private static void disableServerLogging() {
		/* The jetty server creates a lot of server log messages that are unnecessary.
		 * This disables jetty logging. */
		System.setProperty("org.eclipse.jetty.util.log.class", "org.eclipse.jetty.util.log.StdErrLog");
		System.setProperty("org.eclipse.jetty.LEVEL", "OFF");
	}

	private static void startAutotuneEMOnly(ServletContextHandler contextHandler) {
		ExperimentManager.launch(contextHandler);
	}

	private static void startAutotuneNormalMode(ServletContextHandler contextHandler) {
		Analyzer.start(contextHandler);
		ExperimentManager.launch(contextHandler);
	}
}<|MERGE_RESOLUTION|>--- conflicted
+++ resolved
@@ -28,11 +28,7 @@
 import org.slf4j.Logger;
 import org.slf4j.LoggerFactory;
 
-<<<<<<< HEAD
 import static com.autotune.utils.ServerContext.*;
-=======
-import static com.autotune.utils.ServerContext.*
->>>>>>> e9e24341
 
 public class Autotune
 {
@@ -72,10 +68,7 @@
 
 	private static void addAutotuneServlets(ServletContextHandler context) {
 		context.addServlet(HealthService.class, HEALTH_SERVICE);
-<<<<<<< HEAD
-=======
 		// Start the Prometheus end point (/metrics) for Autotune
->>>>>>> e9e24341
 		context.addServlet(new ServletHolder(new MetricsServlet()), METRICS_SERVICE);
 		DefaultExports.initialize();
 	}
