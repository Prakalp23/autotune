<?xml version="1.0" encoding="UTF-8"?>
<project xmlns="http://maven.apache.org/POM/4.0.0"
         xmlns:xsi="http://www.w3.org/2001/XMLSchema-instance"
         xsi:schemaLocation="http://maven.apache.org/POM/4.0.0 http://maven.apache.org/xsd/maven-4.0.0.xsd">
    <modelVersion>4.0.0</modelVersion>

    <groupId>org.autotune</groupId>
    <artifactId>autotune</artifactId>
    <version>0.0.5</version>
    <properties>
        <fabric8-version>4.13.0</fabric8-version>
        <org-json-version>20201115</org-json-version>
<<<<<<< HEAD
        <jetty-version> 9.4.44.v20210927</jetty-version>
=======
        <jetty-version>9.4.44.v20210927</jetty-version>
>>>>>>> 16aca2dc
        <slf4j-version>2.13.2</slf4j-version>
        <java-version>17</java-version>
        <maven-compiler-plugin-version>3.8.0</maven-compiler-plugin-version>
        <maven-assembly-plugin-version>2.2</maven-assembly-plugin-version>
        <appassembler-maven-plugin-version>1.1.1</appassembler-maven-plugin-version>
    </properties>
    <dependencies>
        <dependency>
          <groupId>com.pubnub</groupId>
          <artifactId>pubnub-gson</artifactId>
          <version>5.2.1</version>
        </dependency>

        <dependency>
          <groupId>com.fasterxml.jackson.core</groupId>
          <artifactId>jackson-core</artifactId>
          <version>2.12.4</version>
        </dependency>

        <dependency>
            <groupId>io.fabric8</groupId>
            <artifactId>kubernetes-client</artifactId>
            <version>${fabric8-version}</version>
        </dependency>

        <!-- https://mvnrepository.com/artifact/org.json/json -->
        <dependency>
            <groupId>org.json</groupId>
            <artifactId>json</artifactId>
            <version>${org-json-version}</version>
        </dependency>

        <!-- https://mvnrepository.com/artifact/org.eclipse.jetty/jetty-server -->
        <dependency>
            <groupId>org.eclipse.jetty</groupId>
            <artifactId>jetty-server</artifactId>
            <version>${jetty-version}</version>
        </dependency>

        <!-- https://mvnrepository.com/artifact/org.eclipse.jetty/jetty-servlets -->
        <dependency>
            <groupId>org.eclipse.jetty</groupId>
            <artifactId>jetty-servlets</artifactId>
            <version>${jetty-version}</version>
        </dependency>

        <!-- https://mvnrepository.com/artifact/org.eclipse.jetty/jetty-servlet -->
        <dependency>
            <groupId>org.eclipse.jetty</groupId>
            <artifactId>jetty-servlet</artifactId>
            <version>${jetty-version}</version>
        </dependency>

        <!-- https://mvnrepository.com/artifact/org.apache.logging.log4j/log4j-slf4j-impl -->
        <dependency>
            <groupId>org.apache.logging.log4j</groupId>
            <artifactId>log4j-slf4j-impl</artifactId>
            <version>${slf4j-version}</version>
            <scope>compile</scope>
        </dependency>

        <dependency>
            <groupId>org.apache.logging.log4j</groupId>
            <artifactId>log4j-core</artifactId>
            <version>${slf4j-version}</version>
            <scope>compile</scope>
        </dependency>
    </dependencies>
    <build>
        <plugins>
            <!-- any other plugins -->
            <plugin>
                <groupId>org.codehaus.mojo</groupId>
                <artifactId>appassembler-maven-plugin</artifactId>
                <version>${appassembler-maven-plugin-version}</version>
                <configuration>
                    <assembleDirectory>target</assembleDirectory>
                    <programs>
                        <program>
                            <mainClass>com.autotune.Autotune</mainClass>
                            <name>Autotune</name>
                        </program>
                    </programs>
                </configuration>
                <executions>
                    <execution>
                        <id>make-assembly</id>
                        <!-- this is used for inheritance merges -->
                        <phase>package</phase>
                        <!-- append to the packaging phase. -->
                        <goals>
                            <goal>assemble</goal>
                            <!-- goals == mojos -->
                        </goals>
                    </execution>
                </executions>
            </plugin>
            <plugin>
                <groupId>org.apache.maven.plugins</groupId>
                <artifactId>maven-compiler-plugin</artifactId>
                <version>${maven-compiler-plugin-version}</version>
                <configuration>
                    <release>${java-version}</release>
<<<<<<< HEAD
                    <source>17</source>
                    <target>17</target>
=======
                    <source>${java-version}</source>
                    <target>${java-version}</target>
>>>>>>> 16aca2dc
                </configuration>
            </plugin>

        </plugins>
    </build>
</project><|MERGE_RESOLUTION|>--- conflicted
+++ resolved
@@ -6,15 +6,11 @@
 
     <groupId>org.autotune</groupId>
     <artifactId>autotune</artifactId>
-    <version>0.0.5</version>
+    <version>0.0.5_int</version>
     <properties>
         <fabric8-version>4.13.0</fabric8-version>
         <org-json-version>20201115</org-json-version>
-<<<<<<< HEAD
-        <jetty-version> 9.4.44.v20210927</jetty-version>
-=======
         <jetty-version>9.4.44.v20210927</jetty-version>
->>>>>>> 16aca2dc
         <slf4j-version>2.13.2</slf4j-version>
         <java-version>17</java-version>
         <maven-compiler-plugin-version>3.8.0</maven-compiler-plugin-version>
@@ -118,13 +114,8 @@
                 <version>${maven-compiler-plugin-version}</version>
                 <configuration>
                     <release>${java-version}</release>
-<<<<<<< HEAD
-                    <source>17</source>
-                    <target>17</target>
-=======
                     <source>${java-version}</source>
                     <target>${java-version}</target>
->>>>>>> 16aca2dc
                 </configuration>
             </plugin>
 
