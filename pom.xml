--- conflicted
+++ resolved
@@ -80,7 +80,6 @@
             <scope>compile</scope>
         </dependency>
 
-<<<<<<< HEAD
         <dependency>
             <groupId>com.udojava</groupId>
             <artifactId>EvalEx</artifactId>
@@ -94,7 +93,7 @@
             <version>5.3.1</version>
             <scope>test</scope>
         </dependency>
-=======
+
 		<!-- The Prometheus client -->
         <dependency>
             <groupId>io.prometheus</groupId>
@@ -120,7 +119,6 @@
             <version>0.14.1</version>
         </dependency>
 
->>>>>>> 67dc545e
     </dependencies>
     <build>
         <plugins>
