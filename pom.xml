<?xml version="1.0" encoding="UTF-8"?>
<project xmlns="http://maven.apache.org/POM/4.0.0"
         xmlns:xsi="http://www.w3.org/2001/XMLSchema-instance"
         xsi:schemaLocation="http://maven.apache.org/POM/4.0.0 http://maven.apache.org/xsd/maven-4.0.0.xsd">
    <modelVersion>4.0.0</modelVersion>

    <groupId>org.autotune</groupId>
    <artifactId>autotune</artifactId>
    <version>0.0.6_int</version>
    <properties>
        <fabric8-version>4.13.0</fabric8-version>
        <org-json-version>20201115</org-json-version>
        <jetty-version>9.4.44.v20210927</jetty-version>
        <slf4j-version>2.17.1</slf4j-version>
        <java-version>17</java-version>
        <prometheus-simpleclient>0.14.1</prometheus-simpleclient>
        <maven-compiler-plugin-version>3.8.0</maven-compiler-plugin-version>
        <maven-assembly-plugin-version>2.2</maven-assembly-plugin-version>
        <appassembler-maven-plugin-version>1.1.1</appassembler-maven-plugin-version>
    </properties>
    <dependencies>
        <dependency>
          <groupId>com.pubnub</groupId>
          <artifactId>pubnub-gson</artifactId>
          <version>5.2.1</version>
        </dependency>

        <dependency>
          <groupId>com.fasterxml.jackson.core</groupId>
          <artifactId>jackson-core</artifactId>
          <version>2.12.4</version>
        </dependency>

        <dependency>
            <groupId>io.fabric8</groupId>
            <artifactId>kubernetes-client</artifactId>
            <version>${fabric8-version}</version>
        </dependency>

        <!-- https://mvnrepository.com/artifact/org.json/json -->
        <dependency>
            <groupId>org.json</groupId>
            <artifactId>json</artifactId>
            <version>${org-json-version}</version>
        </dependency>

        <!-- https://mvnrepository.com/artifact/org.eclipse.jetty/jetty-server -->
        <dependency>
            <groupId>org.eclipse.jetty</groupId>
            <artifactId>jetty-server</artifactId>
            <version>${jetty-version}</version>
        </dependency>

        <!-- https://mvnrepository.com/artifact/org.eclipse.jetty/jetty-servlets -->
        <dependency>
            <groupId>org.eclipse.jetty</groupId>
            <artifactId>jetty-servlets</artifactId>
            <version>${jetty-version}</version>
        </dependency>

        <!-- https://mvnrepository.com/artifact/org.eclipse.jetty/jetty-servlet -->
        <dependency>
            <groupId>org.eclipse.jetty</groupId>
            <artifactId>jetty-servlet</artifactId>
            <version>${jetty-version}</version>
        </dependency>

        <!-- https://mvnrepository.com/artifact/org.apache.logging.log4j/log4j-slf4j-impl -->
        <dependency>
            <groupId>org.apache.logging.log4j</groupId>
            <artifactId>log4j-slf4j-impl</artifactId>
            <version>${slf4j-version}</version>
            <scope>compile</scope>
        </dependency>

<<<<<<< HEAD
=======
        <dependency>
            <groupId>org.apache.logging.log4j</groupId>
            <artifactId>log4j-core</artifactId>
            <version>${slf4j-version}</version>
            <scope>compile</scope>
        </dependency>

		<!-- The Prometheus client -->
        <dependency>
            <groupId>io.prometheus</groupId>
            <artifactId>simpleclient</artifactId>
            <version>${prometheus-simpleclient}</version>
        </dependency>
        <!-- Hotspot JVM metrics-->
        <dependency>
            <groupId>io.prometheus</groupId>
            <artifactId>simpleclient_hotspot</artifactId>
            <version>${prometheus-simpleclient}</version>
        </dependency>
        <!-- Exposition HTTPServer-->
        <dependency>
            <groupId>io.prometheus</groupId>
            <artifactId>simpleclient_httpserver</artifactId>
            <version>${prometheus-simpleclient}</version>
        </dependency>
        <!-- https://mvnrepository.com/artifact/io.prometheus/simpleclient_servlet -->
        <dependency>
            <groupId>io.prometheus</groupId>
            <artifactId>simpleclient_servlet</artifactId>
            <version>0.14.1</version>
        </dependency>
>>>>>>> a0852158

    </dependencies>
    <build>
        <plugins>
            <!-- any other plugins -->
            <plugin>
                <groupId>org.codehaus.mojo</groupId>
                <artifactId>appassembler-maven-plugin</artifactId>
                <version>${appassembler-maven-plugin-version}</version>
                <configuration>
                    <assembleDirectory>target</assembleDirectory>
                    <programs>
                        <program>
                            <mainClass>com.autotune.Autotune</mainClass>
                            <name>Autotune</name>
                        </program>
                    </programs>
                </configuration>
                <executions>
                    <execution>
                        <id>make-assembly</id>
                        <!-- this is used for inheritance merges -->
                        <phase>package</phase>
                        <!-- append to the packaging phase. -->
                        <goals>
                            <goal>assemble</goal>
                            <!-- goals == mojos -->
                        </goals>
                    </execution>
                </executions>
            </plugin>
            <plugin>
                <groupId>org.apache.maven.plugins</groupId>
                <artifactId>maven-compiler-plugin</artifactId>
                <version>${maven-compiler-plugin-version}</version>
                <configuration>
                    <release>${java-version}</release>
                    <source>${java-version}</source>
                    <target>${java-version}</target>
                </configuration>
            </plugin>

        </plugins>
    </build>
</project><|MERGE_RESOLUTION|>--- conflicted
+++ resolved
@@ -73,8 +73,6 @@
             <scope>compile</scope>
         </dependency>
 
-<<<<<<< HEAD
-=======
         <dependency>
             <groupId>org.apache.logging.log4j</groupId>
             <artifactId>log4j-core</artifactId>
@@ -106,7 +104,6 @@
             <artifactId>simpleclient_servlet</artifactId>
             <version>0.14.1</version>
         </dependency>
->>>>>>> a0852158
 
     </dependencies>
     <build>
