<?xml version="1.0" encoding="UTF-8"?>
<project xmlns="http://maven.apache.org/POM/4.0.0"
         xmlns:xsi="http://www.w3.org/2001/XMLSchema-instance"
         xsi:schemaLocation="http://maven.apache.org/POM/4.0.0 http://maven.apache.org/xsd/maven-4.0.0.xsd">
    <modelVersion>4.0.0</modelVersion>

    <groupId>org.autotune</groupId>
    <artifactId>autotune</artifactId>
    <version>0.0.5_int</version>
    <properties>
        <fabric8-version>4.13.0</fabric8-version>
        <org-json-version>20201115</org-json-version>
        <jetty-version>9.4.44.v20210927</jetty-version>
<<<<<<< HEAD
        <slf4j-version>2.16.0</slf4j-version>
=======
        <slf4j-version>2.17.0</slf4j-version>
>>>>>>> a4feca64
        <java-version>17</java-version>
        <maven-compiler-plugin-version>3.8.0</maven-compiler-plugin-version>
        <maven-assembly-plugin-version>2.2</maven-assembly-plugin-version>
        <appassembler-maven-plugin-version>1.1.1</appassembler-maven-plugin-version>
    </properties>
    <dependencies>
        <dependency>
          <groupId>com.pubnub</groupId>
          <artifactId>pubnub-gson</artifactId>
          <version>5.2.1</version>
        </dependency>

        <dependency>
          <groupId>com.fasterxml.jackson.core</groupId>
          <artifactId>jackson-core</artifactId>
          <version>2.12.4</version>
        </dependency>

        <dependency>
            <groupId>io.fabric8</groupId>
            <artifactId>kubernetes-client</artifactId>
            <version>${fabric8-version}</version>
        </dependency>

        <!-- https://mvnrepository.com/artifact/org.json/json -->
        <dependency>
            <groupId>org.json</groupId>
            <artifactId>json</artifactId>
            <version>${org-json-version}</version>
        </dependency>

        <!-- https://mvnrepository.com/artifact/org.eclipse.jetty/jetty-server -->
        <dependency>
            <groupId>org.eclipse.jetty</groupId>
            <artifactId>jetty-server</artifactId>
            <version>${jetty-version}</version>
        </dependency>

        <!-- https://mvnrepository.com/artifact/org.eclipse.jetty/jetty-servlets -->
        <dependency>
            <groupId>org.eclipse.jetty</groupId>
            <artifactId>jetty-servlets</artifactId>
            <version>${jetty-version}</version>
        </dependency>

        <!-- https://mvnrepository.com/artifact/org.eclipse.jetty/jetty-servlet -->
        <dependency>
            <groupId>org.eclipse.jetty</groupId>
            <artifactId>jetty-servlet</artifactId>
            <version>${jetty-version}</version>
        </dependency>

        <!-- https://mvnrepository.com/artifact/org.apache.logging.log4j/log4j-slf4j-impl -->
        <dependency>
            <groupId>org.apache.logging.log4j</groupId>
            <artifactId>log4j-slf4j-impl</artifactId>
            <version>${slf4j-version}</version>
            <scope>compile</scope>
        </dependency>

        <dependency>
            <groupId>org.apache.logging.log4j</groupId>
            <artifactId>log4j-core</artifactId>
            <version>${slf4j-version}</version>
            <scope>compile</scope>
        </dependency>

        <dependency>
            <groupId>com.udojava</groupId>
            <artifactId>EvalEx</artifactId>
            <version>2.7</version>
        </dependency>
    </dependencies>
    <build>
        <plugins>
            <!-- any other plugins -->
            <plugin>
                <groupId>org.codehaus.mojo</groupId>
                <artifactId>appassembler-maven-plugin</artifactId>
                <version>${appassembler-maven-plugin-version}</version>
                <configuration>
                    <assembleDirectory>target</assembleDirectory>
                    <programs>
                        <program>
                            <mainClass>com.autotune.Autotune</mainClass>
                            <name>Autotune</name>
                        </program>
                    </programs>
                </configuration>
                <executions>
                    <execution>
                        <id>make-assembly</id>
                        <!-- this is used for inheritance merges -->
                        <phase>package</phase>
                        <!-- append to the packaging phase. -->
                        <goals>
                            <goal>assemble</goal>
                            <!-- goals == mojos -->
                        </goals>
                    </execution>
                </executions>
            </plugin>
            <plugin>
                <groupId>org.apache.maven.plugins</groupId>
                <artifactId>maven-compiler-plugin</artifactId>
                <version>${maven-compiler-plugin-version}</version>
                <configuration>
                    <release>${java-version}</release>
                    <source>16</source>
                    <target>16</target>
                </configuration>
            </plugin>

        </plugins>
    </build>
</project><|MERGE_RESOLUTION|>--- conflicted
+++ resolved
@@ -11,11 +11,7 @@
         <fabric8-version>4.13.0</fabric8-version>
         <org-json-version>20201115</org-json-version>
         <jetty-version>9.4.44.v20210927</jetty-version>
-<<<<<<< HEAD
-        <slf4j-version>2.16.0</slf4j-version>
-=======
         <slf4j-version>2.17.0</slf4j-version>
->>>>>>> a4feca64
         <java-version>17</java-version>
         <maven-compiler-plugin-version>3.8.0</maven-compiler-plugin-version>
         <maven-assembly-plugin-version>2.2</maven-assembly-plugin-version>
