--- conflicted
+++ resolved
@@ -81,9 +81,6 @@
                 name: autotune-config
                 key: logging_level
                 optional: true
-<<<<<<< HEAD
-        envFrom:
-=======
           - name: ROOT_LOGGING_LEVEL
             valueFrom:
               configMapKeyRef:
@@ -91,7 +88,6 @@
                 key: root_logging_level
                 optional: true
         envFrom: 
->>>>>>> e9e24341
           - configMapRef:
               name: autotune-config
         ports:
